# Build the manager binary
<<<<<<< HEAD
FROM --platform=$BUILDPLATFORM golang:1.21.4-alpine as builder
=======
FROM --platform=$BUILDPLATFORM golang:1.21.5-alpine as builder
>>>>>>> 3a0001ca

WORKDIR /workspace
# Copy the Go Modules manifests
COPY go.mod go.mod
COPY go.sum go.sum
# cache deps before building and copying source so that we don't need to re-download as much
# and so that source changes don't invalidate our downloaded layer
RUN go mod download

# Copy the go source
COPY main.go main.go
COPY api/ api/
COPY controllers/ controllers/
COPY internal/ internal/
COPY client/ client/

ARG TARGETOS TARGETARCH
# Build
RUN CGO_ENABLED=0 GOOS=$TARGETOS GOARCH=$TARGETARCH GO111MODULE=on go build -a -o manager main.go

FROM alpine:3.18.0
WORKDIR /
COPY --from=builder /workspace/manager .
USER 65534:65534

ENTRYPOINT ["/manager"]<|MERGE_RESOLUTION|>--- conflicted
+++ resolved
@@ -1,9 +1,5 @@
 # Build the manager binary
-<<<<<<< HEAD
-FROM --platform=$BUILDPLATFORM golang:1.21.4-alpine as builder
-=======
 FROM --platform=$BUILDPLATFORM golang:1.21.5-alpine as builder
->>>>>>> 3a0001ca
 
 WORKDIR /workspace
 # Copy the Go Modules manifests
