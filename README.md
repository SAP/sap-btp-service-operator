[![Coverage Status](https://coveralls.io/repos/github/SAP/sap-btp-service-operator/badge.svg?branch=main)](https://coveralls.io/github/SAP/sap-btp-service-operator?branch=main)
[![Build Status](https://github.com/SAP/sap-btp-service-operator/workflows/Go/badge.svg)](https://github.com/SAP/sap-btp-service-operator/actions)
[![License](https://img.shields.io/badge/License-Apache%202.0-blue.svg)](https://github.com/SAP/sap-btp-service-operator/blob/master/LICENSE)
[![Go Report Card](https://goreportcard.com/badge/github.com/SAP/sap-btp-service-operator)](https://goreportcard.com/report/github.com/SAP/sap-btp-service-operator)
[![REUSE status](https://api.reuse.software/badge/github.com/SAP/sap-btp-service-operator)](https://api.reuse.software/info/github.com/SAP/sap-btp-service-operator)

# SAP Business Technology Platform (SAP BTP) Service Operator for Kubernetes

With the SAP BTP service operator, you can consume [SAP BTP services](https://platformx-d8bd51250.dispatcher.us2.hana.ondemand.com/protected/index.html#/viewServices?) from your Kubernetes cluster using Kubernetes-native tools. 
SAP BTP service operator allows you to provision and manage service instances and service bindings of SAP BTP services so that your Kubernetes-native applications can access and use needed services from the cluster.  
The SAP BTP service operator is based on the [CustomResourceDefinitions API](https://kubernetes.io/docs/tasks/extend-kubernetes/custom-resources/custom-resource-definitions/).

## Note
This feature is still under development, review, and testing. 

## Table of content
* [Prerequisites](#prerequisites)
* [Setup Operator](#setup)
* [SAP BTP kubectl extension](#sap-btp-kubectl-plugin-experimental)
* [Using the SAP BTP Service Operator](#using-the-sap-btp-service-operator)
    * [Creating a service instance](#step-1-create-a-service-instance)
    * [Binding the service instance](#step-2-create-a-service-binding)
* [Reference documentation](#reference-documentation)
    * [Service instance properties](#service-instance)
    * [Binding properties](#service-binding)    

## Prerequisites
- SAP BTP [Global Account](https://help.sap.com/viewer/65de2977205c403bbc107264b8eccf4b/Cloud/en-US/d61c2819034b48e68145c45c36acba6e.html) and [Subaccount](https://help.sap.com/viewer/65de2977205c403bbc107264b8eccf4b/Cloud/en-US/55d0b6d8b96846b8ae93b85194df0944.html) 
- Service Management Control (SMCTL) Command Line Interface. See [Using the SMCTL](https://help.sap.com/viewer/09cc82baadc542a688176dce601398de/Cloud/en-US/0107f3f8c1954a4e96802f556fc807e3.html).
- [Kubernetes cluster](https://kubernetes.io/) running version 1.17 or higher 
- [kubectl](https://kubernetes.io/docs/tasks/tools/install-kubectl/) v1.17 or higher
- [helm](https://helm.sh/) v3.0 or higher

[Back to top](#sap-business-technology-platform-sap-btp-service-operator-for-kubernetes)

## Setup
1. Install [cert-manager](https://cert-manager.io/docs/installation/kubernetes)

2. Obtain the access credentials for the SAP BTP service operator:

   a. Using the SAP BTP cockpit or CLI, create an instance of the SAP Cloud Service Management service (technical name: `service-manager`) with the plan:
    `service-operator-access`
      
      For more information about creating service instances, see:     
      * [Creating Service Instances Using the SAP BTP Cockpit](https://help.sap.com/viewer/09cc82baadc542a688176dce601398de/Cloud/en-US/bf71f6a7b7754dbd9dfc2569791ccc96.html)
        
      * [Creating Service Instances using SMCTL](https://help.sap.com/viewer/09cc82baadc542a688176dce601398de/Cloud/en-US/b327b66b711746b085ec5d2ea16e608e.html)  
   
   b. Create a binding to the created service instance.
      
   For more information about creating service bindings, see:  
      * [Creating Service Bindings Using the SAP BTP Cockpit](https://help.sap.com/viewer/09cc82baadc542a688176dce601398de/Cloud/en-US/55b31ea23c474f6ba2f64ee4848ab1b3.html) 
       
      * [Creating Service Bindings Using SMCTL](https://help.sap.com/viewer/09cc82baadc542a688176dce601398de/Cloud/en-US/f53ff2634e0a46d6bfc72ec075418dcd.html). 
   
   c. Retrieve the generated access credentials from the created binding:
   
      The example of the credentials in the binding object
      
       ```json
        {
            "clientid": "xxxxxxx",
            "clientsecret": "xxxxxxx",
            "url": "https://mysubaccount.authentication.eu10.hana.ondemand.com",
            "xsappname": "b15166|service-manager!b1234",
            "sm_url": "https://service-manager.cfapps.eu10.hana.ondemand.com"
        }
       ```  
   
3. Deploy the the SAP BTP service operator in the cluster using the obtained access credentials:
    ```bash
    helm upgrade --install sapbtp-operator https://github.com/SAP/sap-btp-service-operator/releases/download/<release>/sapbtp-operator-<release>.tgz \
        --create-namespace \
        --namespace=sapbtp-operator \
        --set manager.secret.clientid=<clientid> \
        --set manager.secret.clientsecret=<clientsecret> \
        --set manager.secret.url=<sm_url> \
        --set manager.secret.tokenurl=<url>
    ```

    The list of available releases: [sapbtp-operator releases](https://github.com/SAP/sap-btp-service-operator/releases)

[Back to top](#sap-business-technology-platform-sap-btp-service-operator-for-kubernetes).

## Using the SAP BTP Service Operator

#### Step 1: Create a service instance

1.  To create an instance of a service offered by SAP BTP, first create a `ServiceInstance` custom-resource file:

```yaml
    apiVersion: services.cloud.sap.com/v1alpha1
    kind: ServiceInstance
    metadata:
        name: my-service-instance
    spec:
        serviceOfferingName: <offering>
        servicePlanName: <plan>
   ```

   *   `<offering>` - The name of the SAP BTP service that you want to create. 
       To learn more about viewing and managing the available services for your subaccount in the SAP BTP cockpit, see [Service Marketplace](https://help.sap.com/viewer/09cc82baadc542a688176dce601398de/Cloud/en-US/affcc245c332433ba71917ff715b9971.html). 
        
        Tip: Use the *Environment* filter to get all offerings that are relevant for Kubernetes.
   *   `<plan>` - The plan of the selected service offering that you want to create.

2.  Apply the custom-resource file in your cluster to create the instance.

    ```bash
    kubectl apply -f path/to/my-service-instance.yaml
    ```

<<<<<<< HEAD
3.  Check that the status of the service in your cluster is **Created**.
    
    //TODO update example output with all fields
    
=======
3.  Check that your service status is **Created** in your cluster.
        
>>>>>>> 8ab28f93
    ```bash
    kubectl get serviceinstances
    NAME                  OFFERING          PLAN        STATUS    AGE
    my-service-instance   <offering>        <plan>      Created   44s
    ```
[Back to top](#sap-business-technology-platform-sap-btp-service-operator-for-kubernetes)

#### Step 2: Create a Service Binding

1.  To get access credentials to your service instance and make it available in the cluster so that your applications can use it, create a `ServiceBinding` custom resource, and set the `serviceInstanceName` field to the name of the `ServiceInstance` resource you created.

    ```yaml
    apiVersion: services.cloud.sap.com/v1alpha1
    kind: ServiceBinding
    metadata:
        name: my-binding
    spec:
        serviceInstanceName: my-service-instance
    ```

2.  Apply the custom resource file in your cluster to create the binding.

    ```bash
    kubectl apply -f path/to/my-binding.yaml
    ```

3.  Check that your binding status is **Created**.

    ```bash
    kubectl get servicebindings
    NAME         INSTANCE              STATUS    AGE
    my-binding   my-service-instance   Created   16s
    
    ```

4.  Check that a secret with the same name as the name of your binding is created. The secret contains the service credentials that apps in your cluster can use to access the service.

    ```bash
    kubectl get secrets
    NAME         TYPE     DATA   AGE
    my-binding   Opaque   5      32s
    ```
    
    See [Using Secrets](https://kubernetes.io/docs/concepts/configuration/secret/#using-secrets) to learn about different options on how to use the credentials from your application running in the Kubernetes cluster, 

[Back to top](#sap-business-technology-platform-sap-btp-service-operator-for-kubernetes)

## Reference documentation

### Service Instance
#### Spec
| Property         | Type     | Description                                                                                                   |
|:-----------------|:---------|:-----------------------------------------------------------------------------------------------------------|
| serviceOfferingName`*` | `string`  | The name of the SAP BTP service offering. |
| servicePlanName`*` | `string`   |  The plan to use for the service instance. |
| servicePlanID   |  `string`   |  The plan ID in case service offering and plan name are ambiguous. |
| externalName       | `string`   |  The name for the service instance in SAP BTP, defaults to the instance `metadata.name` if not specified. |
| parameters       |  `[]object`  |  Some services support the provisioning of additional configuration parameters during the instance creation. For the list of supported                                  parameters, check the documentation of the particular service offering.|

#### Status
| Property         | Type     | Description                                                                                                   |
|:-----------------|:---------|:-----------------------------------------------------------------------------------------------------------|
| instanceID   | `string`   | The service instance ID in SAP Cloud Service Management service. |
| operationURL | `string`   |  The URL of the current operation performed on the service instance. |
| operationType   |  `string`   |  The type of the current operation. Valid values are CREATE, UPDATE, or DELETE.  |
| conditions       | `[]condition`   |  An array of conditions describing the status of the service instance. <br>The possible condition types are:<br>- `Ready`: set to `true`  if the instance is ready and usable<br>- `Failed`: set to `true` when an operation on the service instance fails. In this case, the details about the error are available in the        condition message.



### Service Binding 
#### Spec
| Parameter             | Type       | Description                                                                                                   |
|:-----------------|:---------|:-----------------------------------------------------------------------------------------------------------|
| serviceInstanceName`*`   | `string`   | The Kubernetes name of the service instance to bind, should be in the namespace of the binding. |
| externalName       | `string`   |  The name for the service binding,, defaults to the binding `metadata.name` if not specified |
| secretName       | `string`   |  The name of the secret where the credentials are stored, defaults to the binding `metadata.name` if not specified |
| parameters       |  `[]object`  |  Some services support the provisioning of additional configuration parameters during the bind request. For the list of supported                                  parameters, check the documentation of the particular service offering. |

#### Status
| Property         | Type     | Description                                                                                                   |
|:-----------------|:---------|:-----------------------------------------------------------------------------------------------------------|
| instanceID   | `string`   | The ID of the bound instance in the SAP Cloud Service Management service. |
| bindingID   | `string`   | The service binding ID in SAP Cloud Service Management service.|
| operationURL | `string`   |  The URL of the current operation performed on the service binding. |
| operationType   |  `string`   |  The type of the current operation. Valid values are CREATE, UPDATE, or DELETE. |
| conditions       | `[]condition`   |  An array of conditions describing the status of the service instance. <br>The possible conditions types are:<br>- `Ready`: set to `true` if the binding is ready and usable<br>- `Failed`: set to `true` when an operation on the service binding fails. In this case, the details about the error are available in the     condition message.  

[Back to top](#sap-business-technology-platform-sap-btp-service-operator-for-kubernetes)

## Support
You're welcome to raise issues related to feature requests, bugs, or give us general feedback on this project's GitHub Issues page. 
The SAP BTP service operator project maintainers will respond to the best of their abilities. 

## Contributions
We currently do not accept community contributions. 

## SAP BTP kubectl Plugin (Experimental) 
The SAP BTP kubectl plugin extends kubectl with commands for getting the available services in your SAP BTP account by
using the access credentials stored in the cluster.

### Prerequisites
- [jq](https://stedolan.github.io/jq/)

### Limitations
- The SAP BTP kubectl plugin is currently based on `bash`. If you're using Windows, you should utilize the SAP BTP plugin commands from a linux shell (e.g. [Cygwin](https://www.cygwin.com/)).  

### Installation
- Download https://github.com/SAP/sap-btp-service-operator/releases/download/${release}/kubectl-sapbtp
- Move the executable file to any location in your `PATH`

### Usage
```
  kubectl sapbtp marketplace -n <namespace>
  kubectl sapbtp plans -n <namespace>
  kubectl sapbtp services -n <namespace>
```

Use the `namespace` parameter to specify the location of the secret containing the SAP BTP access credentials.  
Usually it is the namespace in which you installed the operator. 
If not specified, the `default` namespace is used. 


[Back to top](#sap-business-technology-platform-sap-btp-service-operator-for-kubernetes)

## Licence
This project is licensed under Apache 2.0 except as noted otherwise in the [license](./LICENSE) file.<|MERGE_RESOLUTION|>--- conflicted
+++ resolved
@@ -110,15 +110,8 @@
     kubectl apply -f path/to/my-service-instance.yaml
     ```
 
-<<<<<<< HEAD
 3.  Check that the status of the service in your cluster is **Created**.
-    
-    //TODO update example output with all fields
-    
-=======
-3.  Check that your service status is **Created** in your cluster.
-        
->>>>>>> 8ab28f93
+
     ```bash
     kubectl get serviceinstances
     NAME                  OFFERING          PLAN        STATUS    AGE
