--- conflicted
+++ resolved
@@ -27,11 +27,7 @@
 * [Credentials Rotation](#credentials-rotation)
 * [Multitenancy](#multitenancy)
 * [Troubleshooting and Support](#troubleshooting-and-support)
-<<<<<<< HEAD
-* [Secret Formats](#secret-formats)
-=======
 * [Formats of Secret Objects](#formats-of-secret-objects)
->>>>>>> a4727532
 * [Uninstalling the Operator](#uninstalling-the-operator)
 
 ## Architecture
@@ -263,22 +259,6 @@
 
 ### Service Binding 
 #### Spec
-<<<<<<< HEAD
-| Parameter             | Type       | Description                                                                                                                                                                                                                                                |
-|:-----------------|:---------|:-----------------------------------------------------------------------------------------------------------------------------------------------------------------------------------------------------------------------------------------------------------|
-| serviceInstanceName`*`   | `string`   | The Kubernetes name of the service instance to bind, should be in the namespace of the binding.                                                                                                                                                            |
-| externalName       | `string`   | The name for the service binding in SAP BTP, defaults to the binding `metadata.name` if not specified.                                                                                                                                                     |
-| secretName       | `string`   | The name of the secret where the credentials are stored, defaults to the binding `metadata.name` if not specified.                                                                                                                                         |
-| secretKey | `string`  | The key inside the binding secret to store the credentials returned by the broker encoded as json to support complex data structures. [Example](#secret-formats)                                                                                           |
-| secretRootKey | `string`  | The key inside the secret to store all binding data including credentials returned by the broker and additional info under single key.<br/>Convenient way to store whole binding data in single file when using `volumeMounts`. [Example](#secret-formats) |
-| parameters       |  `[]object`  | Some services support the provisioning of additional configuration parameters during the bind request.<br/>For the list of supported parameters, check the documentation of the particular service offering.                                               |
-| parametersFrom | `[]object` | List of sources to populate parameters.                                                                                                                                                                                                                    |
-| userInfo | `object`  | Contains information about the user that last modified this service binding.                                                                                                                                                                               |
-| credentialsRotationPolicy | `object`  | Holds automatic credentials rotation configuration.                                                                                                                                                                                                        |
-| credentialsRotationPolicy.enabled | `boolean`  | Indicates whether automatic credentials rotation are enabled.                                                                                                                                                                                              |
-| credentialsRotationPolicy.rotationFrequency | `duration`  | Specifies the frequency at which the binding rotation is performed.                                                                                                                                                                                        |
-| credentialsRotationPolicy.rotatedBindingTTL | `duration`  | Specifies the time period for which to keep the rotated binding.                                                                                                                                                                                           |
-=======
 | Parameter             | Type       | Description                                                                                                                                                                                                                                                                                                                              |
 |:-----------------|:---------|:-----------------------------------------------------------------------------------------------------------------------------------------------------------------------------------------------------------------------------------------------------------------------------------------------------------------------------------------|
 | serviceInstanceName`*`   | `string`   | The Kubernetes name of the service instance to bind, should be in the namespace of the binding.                                                                                                                                                                                                                                          |
@@ -293,7 +273,6 @@
 | credentialsRotationPolicy.enabled | `boolean`  | Indicates whether automatic credentials rotation are enabled.                                                                                                                                                                                                                                                                            |
 | credentialsRotationPolicy.rotationFrequency | `duration`  | Specifies the frequency at which the binding rotation is performed.                                                                                                                                                                                                                                                                      |
 | credentialsRotationPolicy.rotatedBindingTTL | `duration`  | Specifies the time period for which to keep the rotated binding.                                                                                                                                                                                                                                                                         |
->>>>>>> a4727532
 
 
 
@@ -539,69 +518,6 @@
 
 [Back to top](#sap-business-technology-platform-sap-btp-service-operator-for-kubernetes)
 
-<<<<<<< HEAD
-## Secret Formats
-
-### Default
-```bash
-Name:         sample-binding-1 
-Namespace:    default
-Labels:       <none>
-Annotations:  binding: sample-binding-1
-
-Type:  Opaque
-
-Data
-
-clientsecret:            81 bytes
-instance_guid:           36 bytes
-plan:                    16 bytes
-url:                     75 bytes
-clientid:                65 bytes
-instance_external_name:  17 bytes
-instance_name:           17 bytes
-label:                   15 bytes
-sm_url:                  63 bytes
-type:                    15 bytes
-xsappname:               62 bytes
-.metadata:               406 bytes
-```
-### SecretKey
-Done by adding in the binding spec:  **secretKey: my-secret-key**
-```bash
-Name:         sample-binding-1
-Namespace:    default
-Labels:       <none>
-Annotations:  binding: sample-binding-1
-
-Type:  Opaque
-
-Data
-====
-instance_guid:           36 bytes
-instance_name:           17 bytes
-label:                   15 bytes
-my-secret-key:           415 bytes
-plan:                    16 bytes
-type:                    15 bytes
-.metadata:               286 bytes
-instance_external_name:  17 bytes
-```
-
-### SecretRootKey
-Done by adding in the binding spec:  **SecretRootKey: my-secret-root-key**
-```bash
-Name:         sample-binding-1
-Namespace:    default
-Labels:       <none>
-Annotations:  binding: sample-binding-1
-
-Type:  Opaque
-
-Data
-====
-my-secret-root-key:  628 bytes
-=======
 ## Formats of Secret Objects
 
 ### Default
@@ -652,7 +568,6 @@
     plan: lite
     type: feature-flags // The service offering name
   }
->>>>>>> a4727532
 ```
 
 [Back to top](#sap-business-technology-platform-sap-btp-service-operator-for-kubernetes)
