[![Coverage Status](https://coveralls.io/repos/github/SAP/sap-btp-service-operator/badge.svg?branch=main)](https://coveralls.io/github/SAP/sap-btp-service-operator?branch=main)
[![Build Status](https://github.com/SAP/sap-btp-service-operator/workflows/Go/badge.svg)](https://github.com/SAP/sap-btp-service-operator/actions)
[![License](https://img.shields.io/badge/License-Apache%202.0-blue.svg)](https://github.com/SAP/sap-btp-service-operator/blob/master/LICENSE)
[![Go Report Card](https://goreportcard.com/badge/github.com/SAP/sap-btp-service-operator)](https://goreportcard.com/report/github.com/SAP/sap-btp-service-operator)
[![REUSE status](https://api.reuse.software/badge/github.com/SAP/sap-btp-service-operator)](https://api.reuse.software/info/github.com/SAP/sap-btp-service-operator)

# SAP Business Technology Platform (SAP BTP) Service Operator for Kubernetes

With the SAP BTP service operator, you can consume [SAP BTP services](https://platformx-d8bd51250.dispatcher.us2.hana.ondemand.com/protected/index.html#/viewServices?) from your Kubernetes cluster using Kubernetes-native tools. 
SAP BTP service operator allows you to provision and manage service instances and service bindings of SAP BTP services so that your Kubernetes-native applications can access and use needed services from the cluster.  
The SAP BTP service operator is based on the [Kubernetes Operator pattern](https://kubernetes.io/docs/concepts/extend-kubernetes/operator/).

## Table of Contents
* [Architecture](#architecture)
* [Prerequisites](#prerequisites)
* [Setup](#setup)
* [Versions](#versions)
* [Using the SAP BTP Service Operator](#using-the-sap-btp-service-operator)
    * [Creating a service instance](#step-1-create-a-service-instance)
    * [Binding the service instance](#step-2-create-a-service-binding)
* [Reference Documentation](#reference-documentation)
    * [Service instance properties](#service-instance)
    * [Binding properties](#service-binding)
    * [Passing parameters](#passing-parameters)
    * [Managing access](#managing-access)
* [SAP BTP kubectl Extension](#sap-btp-kubectl-plugin-experimental) 
* [Credentials Rotation](#credentials-rotation)
* [Multitenancy](#multitenancy)
* [Troubleshooting and Support](#troubleshooting-and-support)
* [Formats of Secret Objects](#formats-of-secret-objects)
* [Uninstalling the Operator](#uninstalling-the-operator)

## Architecture
SAP BTP service operator communicates with [Service Manager](https://help.sap.com/viewer/09cc82baadc542a688176dce601398de/Cloud/en-US/3a27b85a47fc4dff99184dd5bf181e14.html) that uses the [Open service broker API](https://github.com/openservicebrokerapi/servicebroker) to communicate with service brokers, acting as an intermediary for the Kubernetes API Server to negotiate the initial provisioning and retrieve the credentials necessary for the application to use a managed service.<br><br>
It is implemented using a [CRDs-based](https://kubernetes.io/docs/concepts/extend-kubernetes/api-extension/custom-resources/#custom-resources) architecture.

![img](./docs/images/architecture.png)

## Prerequisites
- SAP BTP [Global Account](https://help.sap.com/viewer/65de2977205c403bbc107264b8eccf4b/Cloud/en-US/d61c2819034b48e68145c45c36acba6e.html) and [Subaccount](https://help.sap.com/viewer/65de2977205c403bbc107264b8eccf4b/Cloud/en-US/55d0b6d8b96846b8ae93b85194df0944.html) 
- Service Management Control (SMCTL) command line interface. See [Using the SMCTL](https://help.sap.com/viewer/09cc82baadc542a688176dce601398de/Cloud/en-US/0107f3f8c1954a4e96802f556fc807e3.html).
- [Kubernetes cluster](https://kubernetes.io/) running version 1.17 or higher 
- [kubectl](https://kubernetes.io/docs/tasks/tools/install-kubectl/) v1.17 or higher
- [helm](https://helm.sh/) v3.0 or higher

[Back to top](#sap-business-technology-platform-sap-btp-service-operator-for-kubernetes)

## Setup
1. Install [cert-manager](https://cert-manager.io/docs/installation/kubernetes)
   - for releases v0.1.18 or higher use cert manager v1.6.0 or higher 
   - for releases v0.1.17 or lower use cert manager lower then v1.6.0

2. Obtain the access credentials for the SAP BTP service operator:

   a. Using the SAP BTP cockpit or CLI, create an instance of the SAP Service Manager service (technical name: `service-manager`) with the plan:
    `service-operator-access`<br/><br>*Note*<br/><br>*If you can't see the needed plan, you need to entitle your subaccount to use SAP Service Manager service.*<br>

      *For more information about how to entitle a service to a subaccount, see:*
      * *[Configure Entitlements and Quotas for Subaccounts](https://help.sap.com/viewer/65de2977205c403bbc107264b8eccf4b/Cloud/en-US/5ba357b4fa1e4de4b9fcc4ae771609da.html)*
      
      
      <br/>For more information about creating service instances, see:     
      * [Creating Service Instances Using the SAP BTP Cockpit](https://help.sap.com/viewer/09cc82baadc542a688176dce601398de/Cloud/en-US/bf71f6a7b7754dbd9dfc2569791ccc96.html)
        
      * [Creating Service Instances using SMCTL](https://help.sap.com/viewer/09cc82baadc542a688176dce601398de/Cloud/en-US/b327b66b711746b085ec5d2ea16e608e.html)<br> 
   
   b. Create a binding to the created service instance.
      
   For more information about creating service bindings, see:  
      * [Creating Service Bindings Using the SAP BTP Cockpit](https://help.sap.com/viewer/09cc82baadc542a688176dce601398de/Cloud/en-US/55b31ea23c474f6ba2f64ee4848ab1b3.html) 
       
      * [Creating Service Bindings Using SMCTL](https://help.sap.com/viewer/09cc82baadc542a688176dce601398de/Cloud/en-US/f53ff2634e0a46d6bfc72ec075418dcd.html). 
   
   c. Retrieve the generated access credentials from the created binding:
   
      The example of the default binding object used if no credentials type is specified:
      
    ```json
     {
         "clientid": "xxxxxxx",
         "clientsecret": "xxxxxxx",
         "url": "https://mysubaccount.authentication.eu10.hana.ondemand.com",
         "xsappname": "b15166|service-manager!b1234",
         "sm_url": "https://service-manager.cfapps.eu10.hana.ondemand.com"
     }
    ```
    The example of the binding object with the specified X.509 credentials type:
    
    ```json
    {
         "clientid": "xxxxxxx",
         "certificate": "-----BEGIN CERTIFICATE-----...-----END CERTIFICATE-----\n-----BEGIN CERTIFICATE-----..-----END CERTIFICATE-----\n-----BEGIN CERTIFICATE-----...-----END CERTIFICATE-----\n",
         "key": "-----BEGIN RSA PRIVATE KEY-----...-----END RSA PRIVATE KEY-----\n",
         "certurl": "https://mysubaccount.authentication.cert.eu10.hana.ondemand.com",
         "xsappname": "b15166|service-manager!b1234",
         "sm_url": "https://service-manager.cfapps.eu10.hana.ondemand.com"
     }
    ```
3. Add SAP BTP service operator chart repository  
   ```bash
    helm repo add sap-btp-operator https://sap.github.io/sap-btp-service-operator
   ```
4. Deploy the the SAP BTP service operator in the cluster using the obtained access credentials:<br>
   
   *Note:<br>
    If you are deploying the SAP BTP service operator in the registered cluster based on the Service Catalog (svcat) and Service Manager agent so that you can migrate svcat-based content to service operator-based content, add ```--set cluster.id=<clusterID>  ``` to your deployment script.*<br>*For more information, see the step 2 of the Setup section of [Migration to SAP BTP service operator](https://github.com/SAP/sap-btp-service-operator-migration/blob/main/README.md).*
   
   The example of the deployment that uses the default access credentials type:
    ```bash
    helm upgrade --install <release-name> sap-btp-operator/sap-btp-operator \
        --create-namespace \
        --namespace=sap-btp-operator \
        --set manager.secret.clientid=<clientid> \
        --set manager.secret.clientsecret=<clientsecret> \
        --set manager.secret.sm_url=<sm_url> \
        --set manager.secret.tokenurl=<url>
    ```
   The example of the deployment that uses the X.509 access credentials type:
    ```bash
    helm upgrade --install <release-name> sap-btp-operator/sap-btp-operator \
        --create-namespace \
        --namespace=sap-btp-operator \
        --set manager.secret.clientid=<clientid> \
        --set manager.secret.tls.crt="$(cat /path/to/cert)" \
        --set manager.secret.tls.key="$(cat /path/to/key)" \
        --set manager.secret.sm_url=<sm_url> \
        --set manager.secret.tokenurl=<certurl>
    ```
**Note:**<br> In order to rotate the credentials between the BTP service operator and Service Manager, you have to create a new binding for the service-operator-access service instance, and then to execute the setup script again, with the new set of credentials. Afterwards you can delete the old binding.
        

[Back to top](#sap-business-technology-platform-sap-btp-service-operator-for-kubernetes).

## Versions
Review the supported Kubernetes API versions for the following SAP BTP Service Operator versions.

| Operator version | Kubernetes API version |
| --- | --- |
| `v0.2` or later | `v1` |
| `v0.1` | `v1alpha1` |

## Using the SAP BTP Service Operator

#### Step 1: Create a service instance

1.  To create an instance of a service offered by SAP BTP, first create a `ServiceInstance` custom-resource file:

```yaml
    apiVersion: services.cloud.sap.com/v1
    kind: ServiceInstance
    metadata:
        name: my-service-instance
    spec:
        serviceOfferingName: sample-service
        servicePlanName: sample-plan
        externalName: my-service-btp-name
        parameters:
          key1: val1
          key2: val2
   ```

   *   `<offering>` - The name of the SAP BTP service that you want to create. 
       To learn more about viewing and managing the available services for your subaccount in the SAP BTP cockpit, see [Service Marketplace](https://help.sap.com/viewer/09cc82baadc542a688176dce601398de/Cloud/en-US/affcc245c332433ba71917ff715b9971.html). 
        
        Tip: Use the *Environment* filter to get all offerings that are relevant for Kubernetes.
   *   `<plan>` - The plan of the selected service offering that you want to create.

2.  Apply the custom-resource file in your cluster to create the instance.

    ```bash
    kubectl apply -f path/to/my-service-instance.yaml
    ```

3.  Check that the status of the service in your cluster is **Created**.

    ```bash
    kubectl get serviceinstances
    NAME                  OFFERING          PLAN        STATUS    AGE
    my-service-instance   <offering>        <plan>      Created   44s
    ```
[Back to top](#sap-business-technology-platform-sap-btp-service-operator-for-kubernetes)

#### Step 2: Create a Service Binding

1.  To get access credentials to your service instance and make it available in the cluster so that your applications can use it, create a `ServiceBinding` custom resource, and set the `serviceInstanceName` field to the name of the `ServiceInstance` resource you created.

    The credentials are stored in a secret created in your cluster.

  ```yaml
    apiVersion: services.cloud.sap.com/v1
    kind: ServiceBinding
    metadata:
        name: my-binding
    spec:
        serviceInstanceName: my-service-instance
        externalName: my-binding-external
        secretName: my-secret
        parameters:
          key1: val1
          key2: val2      
  ```

2.  Apply the custom resource file in your cluster to create the binding.

    ```bash
    kubectl apply -f path/to/my-binding.yaml
    ```

3.  Check that your binding status is **Created**.

    ```bash
    kubectl get servicebindings
    NAME         INSTANCE              STATUS    AGE
    my-binding   my-service-instance   Created   16s
    
    ```

4.  Check that a secret with the same name as the name of your binding is created. The secret contains the service credentials that apps in your cluster can use to access the service.

    ```bash
    kubectl get secrets
    NAME         TYPE     DATA   AGE
    my-binding   Opaque   5      32s
    ```
    
    See [Using Secrets](https://kubernetes.io/docs/concepts/configuration/secret/#using-secrets) to learn about different options on how to use the credentials from your application running in the Kubernetes cluster, 

[Back to top](#sap-business-technology-platform-sap-btp-service-operator-for-kubernetes)

## Reference Documentation

### Service Instance
#### Spec
| Parameter         | Type     | Description                                                                                                                                                                                                       |
|:-----------------|:---------|:------------------------------------------------------------------------------------------------------------------------------------------------------------------------------------------------------------------|
| serviceOfferingName`*` | `string` | The name of the SAP BTP service offering.                                                                                                                                                                         |
| servicePlanName`*` | `string` | The plan to use for the service instance.                                                                                                                                                                         |
| servicePlanID   |  `string`  | The plan ID in case service offering and plan name are ambiguous.                                                                                                                                                 |
| externalName       | `string` | The name for the service instance in SAP BTP, defaults to the instance `metadata.name` if not specified.                                                                                                          |
| parameters       | `[]object` | Some services support the provisioning of additional configuration parameters during the instance creation.<br/>For the list of supported parameters, check the documentation of the particular service offering. |
| parametersFrom | `[]object` | List of sources to populate parameters.                                                                                                                                                                           |
| customTags | `[]string` | List of custom tags describing the ServiceInstance, will be copied to `ServiceBinding` secret in the key called `tags`.                                                                                           |
| userInfo | `object` | Contains information about the user that last modified this service instance.                                                                                                                                     |
| shared |  `*bool`   | The shared state. Possible values: true, false, or nil (value was not specified, counts as "false").                                                                                                                                                                               |

#### Status
| Parameter         | Type     | Description                                                                                                   |
|:-----------------|:---------|:-----------------------------------------------------------------------------------------------------------|
| instanceID   | `string` | The service instance ID in SAP Service Manager service.  |
| operationURL | `string` | The URL of the current operation performed on the service instance.  |
| operationType   |  `string`| The type of the current operation. Possible values are CREATE, UPDATE, or DELETE. |
| conditions       |  `[]condition`   | An array of conditions describing the status of the service instance.<br/>The possible condition types are:<br>- `Ready`: set to `true`  if the instance is ready and usable<br/>- `Failed`: set to `true` when an operation on the service instance fails.<br/> In the case of failure, the details about the error are available in the condition message.<br>- `Succeeded`: set to `true` when an operation on the service instance succeeded. In case of `false` operation considered as in progress unless `Failed` condition exists.<br>- `Shared`: set to `true` when sharing of the service instance succeeded. set to `false` when unsharing of the service instance succeeded or when service instance is not shared. |
| tags       |  `[]string`   | Tags describing the ServiceInstance as provided in service catalog, will be copied to `ServiceBinding` secret in the key called `tags`.

#### Anotations
| Parameter         | Type                 | Description                                                                                                                                                                                                                         |
|:-----------------|:---------------------|:------------------------------------------------------------------------------------------------------------------------------------------------------------------------------------------------------------------------------------|
| services.cloud.sap.com/preventDeletion   | `map[string] string` | You can prevent deletion of any service instance by adding the following annotation: services.cloud.sap.com/preventDeletion : "true". To enable back the deletion of the instance, either remove the annotation or set it to false. |

### Service Binding 
#### Spec
| Parameter             | Type       | Description                                                                                                                                                                                                                                                                                                                              |
|:-----------------|:---------|:-----------------------------------------------------------------------------------------------------------------------------------------------------------------------------------------------------------------------------------------------------------------------------------------------------------------------------------------|
| serviceInstanceName`*`   | `string`   | The Kubernetes name of the service instance to bind, should be in the namespace of the binding.                                                                                                                                                                                                                                          |
| externalName       | `string`   | The name for the service binding in SAP BTP, defaults to the binding `metadata.name` if not specified.                                                                                                                                                                                                                                   |
| secretName       | `string`   | The name of the secret where the credentials are stored, defaults to the binding `metadata.name` if not specified.                                                                                                                                                                                                                       |
| secretKey | `string`  | Property of the Secret object that stores service binding data (credentials) returned from the broker. It is encoded as a JSON object to support complex data structures. [Example](#secret-formats)                                                                                                                                     |
| secretRootKey | `string`  | The root key is a part of the Secret object, which stores service binding data (credentials) received from the broker, as well as additional information. When the root key is used, all data is stored under a single key. This makes it a convenient way to store data in one file when using volumeMounts. [Example](#secret-formats) |
| parameters       |  `[]object`  | Some services support the provisioning of additional configuration parameters during the bind request.<br/>For the list of supported parameters, check the documentation of the particular service offering.                                                                                                                             |
| parametersFrom | `[]object` | List of sources to populate parameters.                                                                                                                                                                                                                                                                                                  |
| userInfo | `object`  | Contains information about the user that last modified this service binding.                                                                                                                                                                                                                                                             |
| credentialsRotationPolicy | `object`  | Holds automatic credentials rotation configuration.                                                                                                                                                                                                                                                                                      |
| credentialsRotationPolicy.enabled | `boolean`  | Indicates whether automatic credentials rotation are enabled.                                                                                                                                                                                                                                                                            |
| credentialsRotationPolicy.rotationFrequency | `duration`  | Specifies the frequency at which the binding rotation is performed.                                                                                                                                                                                                                                                                      |
| credentialsRotationPolicy.rotatedBindingTTL | `duration`  | Specifies the time period for which to keep the rotated binding.                                                                                                                                                                                                                                                                         |



#### Status
| Parameter         | Type     | Description                                                                                                   |
|:-----------------|:---------|:-----------------------------------------------------------------------------------------------------------|
| instanceID   |  `string`  | The ID of the bound instance in the SAP Service Manager service. |
| bindingID   |  `string`  | The service binding ID in SAP Service Manager service. |
| operationURL |`string`| The URL of the current operation performed on the service binding. |
| operationType| `string `| The type of the current operation. Possible values are CREATE, UPDATE, or DELETE. |
| conditions| `[]condition` | An array of conditions describing the status of the service instance.<br/>The possible conditions types are:<br/>- `Ready`: set to `true` if the binding is ready and usable<br/>- `Failed`: set to `true` when an operation on the service binding fails.<br/> In the case of failure, the details about the error are available in the condition message.<br>- `Succeeded`: set to `true` when an operation on the service binding succeeded. In case of `false` operation considered as in progress unless `Failed` condition exists.
| lastCredentialsRotationTime| `time` | Indicates the last time the binding secret was rotated.

[Back to top](#sap-business-technology-platform-sap-btp-service-operator-for-kubernetes)

### Passing Parameters
To set input parameters, you may use the `parameters` and `parametersFrom`
fields in the `spec` field of the `ServiceInstance` or `ServiceBinding` resource:
- `parameters` : can be used to specify a set of properties to be sent to the
  broker. The data specified will be passed "as-is" to the broker without any
  modifications - aside from converting it to JSON for transmission to the broker
  in the case of the `spec` field being specified as `YAML`. Any valid `YAML` or
  `JSON` constructs are supported. Only one parameters field may be specified per
  `spec`.
- `parametersFrom` : can be used to specify which secret, and key in that secret,
  which contains a `string` that represents the json to include in the set of
  parameters to be sent to the broker. The `parametersFrom` field is a list which
  supports multiple sources referenced per `spec`.

You may use either, or both, of these fields as needed.

If multiple sources in `parameters` and `parametersFrom` blocks are specified,
the final payload is a result of merging all of them at the top level.
If there are any duplicate properties defined at the top level, the specification
is considered to be invalid, the further processing of the `ServiceInstance`/`ServiceBinding`
resource stops and its `status` is marked with error condition.

The format of the `spec` in YAML
```yaml
spec:
  ...
  parameters:
    name: value
  parametersFrom:
    - secretKeyRef:
        name: my-secret
        key: secret-parameter
```

The format of the `spec` in JSON
```json
"spec": {
  "parameters": {
    "name": "value"
  },
  "parametersFrom": {
    "secretKeyRef": {
      "name": "my-secret",
      "key": "secret-parameter"
    }
  }
}
```
The `secret` with the `secret-parameter`- named key:
```yaml
apiVersion: v1
kind: Secret
metadata:
  name: my-secret
type: Opaque
stringData:
  secret-parameter:
    '{
      "password": "letmein"
    }'
```
The final JSON payload to send to the broker:
```json
{
  "name": "value",
  "password": "letmein"
}
```

You can list multiple parameters in the `secret`. To do so, separate "key": "value" pairs with commas as in this example:
```yaml
  secret-parameter:
    '{
      "password": "letmein",
      "key2": "value2",
      "key3": "value3"
    }'
```
[Back to top](#sap-business-technology-platform-sap-btp-service-operator-for-kubernetes).

### Managing Access
By default, the SAP BTP operator has cluster-wide permissions.<br>You can also limit them to one or more namespaces; for this, you need to set the following two helm parameters:

```
--set manager.allow_cluster_access=false
--set manager.allowed_namespaces={namespace1, namespace2..}
```
**Note:**<br> If `allow_cluster_access` is set to true, then `allowed_namespaces` parameter is ignored.


## SAP BTP kubectl Plugin (Experimental)
The SAP BTP kubectl plugin extends kubectl with commands for getting the available services in your SAP BTP account by
using the access credentials stored in the cluster.

### Prerequisites
- [jq](https://stedolan.github.io/jq/)

### Limitations
- The SAP BTP kubectl plugin is currently based on `bash`. If you're using Windows, you should utilize the SAP BTP plugin commands from a linux shell (e.g. [Cygwin](https://www.cygwin.com/)).

### Installation
- Download `https://github.com/SAP/sap-btp-service-operator/releases/download/<release>/kubectl-sapbtp`
- Move the executable file to any location in your `PATH`

The list of available releases: [sapbtp-operator releases](https://github.com/SAP/sap-btp-service-operator/releases)

### Usage
```
  kubectl sapbtp marketplace -n <namespace>
  kubectl sapbtp plans -n <namespace>
  kubectl sapbtp services -n <namespace>
```

Use the `namespace` parameter to specify the location of the secret containing the SAP BTP access credentials.  
Usually it is the namespace in which you installed the operator.
If not specified, the `default` namespace is used.

[Back to top](#sap-business-technology-platform-sap-btp-service-operator-for-kubernetes).

## Credentials Rotation
To enable automatic credentials rotation, you need to set the following parameters of the `credentialsRotationPolicy` field in the `spec` field of the `ServiceBinding` resource:

- `enabled` - Whether the credentials rotation option is enabled. Default value is false. 
- `rotationFrequency` - Indicates the frequency at which the credentials rotation is performed. 
- `rotatedBindingTTL` - Indicates for how long to keep the rotated `ServiceBinding`.

Valid time units for `rotationFrequency` and `rotatedBindingTTL` are: "ns", "us" or ("µs"), "ms", "s", "m", "h".</br></br>
`status.lastCredentialsRotationTime` indicates the last time the `ServiceBinding` secret was rotated.</br>
Please note that `credentialsRotationPolicy` evaluated and executed during [control loop](https://kubernetes.io/docs/concepts/architecture/controller/) which runs on every update or during
full reconciliation process.

During the transition period, there are two (or more) `ServiceBinding`: the original and the rotated one (holds the `services.cloud.sap.com/stale` label), which is deleted once the `rotatedBindingTTL` duration elapses.</br></br>
You can also choose the `services.cloud.sap.com/forceRotate` annotation (value doesn't matter), upon which immediate credentials rotation is performed. Note that the prerequisite for the force action is that credentials rotation `enabled` field is set to true.).

**Note:**<br> It isn't possible to enable automatic credentials rotation to an already-rotated `ServiceBinding` (with the `services.cloud.sap.com/stale` label).

[Back to top](#sap-business-technology-platform-sap-btp-service-operator-for-kubernetes)

## Multitenancy
You can configure the SAP BTP service operator to work with more than one subaccount in the same Kubernetes cluster. This means that different namespaces can be connected to different subaccounts.
The association between a namespace and a subaccount is based on a different set of credentials configured for different namespaces.

To connect the namespace to a subaccount, you first have to obtain the [access credentials](#setup) for the SAP BTP service operator and then maintain them in a secret that is specific for that namespace.

There are two options to maintain namespace-specific credentials, and they differ between default and TLS-based access credentials types:

### Default Access Credentials
- Define a secret named `sap-btp-service-operator` in the namespace. `ServiceInstance` and `ServiceBinding` that are applied in the namespace will belong to the subaccount from which the credentials were issued.  
- Define different secrets for different namespaces in a [centrally managed namespace](./sapbtp-operator-charts/templates/configmap.yml), following the secret naming convention: `sap-btp-service-operator-<namespace>`.
#### Namespace Secret Structure
```yaml
apiVersion: v1
kind: Secret
metadata:
  name: sap-btp-service-operator
  namespace: <namespace>
type: Opaque
data:
  clientid: "<clientid>"
  clientsecret: "<clientsecret>"
  sm_url: "<sm_url>"
  tokenurl: "<auth_url>"
  tokenurlsuffix: "/oauth/token"
```

### TLS-Based Access Credentials
- Define a secret pair named `sap-btp-service-operator` and `sap-btp-service-operator-tls`  in the namespace. `ServiceInstance` and `ServiceBinding` that are applied in the namespace will belong to the subaccount from which the credentials were issued.  
- Define different secrets for different namespaces in a [centrally managed namespace](./sapbtp-operator-charts/templates/configmap.yml), following the secret naming convention: `sap-btp-service-operator-<namespace>` and `sap-btp-service-operator-tls-<namespace>` . For more information, see [tls secret](./sapbtp-operator-charts/templates/secret-tls.yml).
#### Namespace Secrets Structure
```yaml
apiVersion: v1
kind: Secret
metadata:
  name: sap-btp-service-operator
  namespace: <namespace>
type: Opaque
data:
  clientid: "<clientid>"
  sm_url: "<sm_url>"
  tokenurl: "<auth_url>"
  tokenurlsuffix: "/oauth/token"
```
```yaml
apiVersion: v1
kind: Secret
metadata:
  name: sap-btp-service-operator-tls
  namespace: <namespace>
type: kubernetes.io/tls
data:
  tls.crt: <crt> #base64 encoded
  tls.key: <key> #base64 encoded
```

**Notes:**
- If none of the those mentioned above options are set, `sap-btp-service-operator` secret of a release namespace is used.<br>
  See step 4 of the [Setup](#setup) section.
  
[Back to top](#sap-business-technology-platform-sap-btp-service-operator-for-kubernetes)

## Troubleshooting and Support

  #### Cannot Create a Service Binding for Service Instance in `Delete Failed` State 

  The deletion of my service instance failed. To fix the failure, I have to create a service binding, but I can't do this because the instance is in the `Delete  Failed` state.
 
  **Solution** 
 
 To overcome this issue, use the `force_k8s_binding` query param when you create a service binding and set it to `true` (`force_k8s_binding=true`). You can do & this   either with the Service Manager Control CLI (smctl) [bind](https://help.sap.com/docs/SERVICEMANAGEMENT/09cc82baadc542a688176dce601398de/f53ff2634e0a46d6bfc72ec075418dcd.html) command or 'Create a Service Binding' [Service Manager API](https://api.sap.com/api/APIServiceManagment/resource).

  smctl Example

  >   ```bash
  >   smctl bind INSTANCE_NAME BINDING_NAME --param force_k8s_binding=true
  >   ```

<br>
  Once you've finished working on the service instance, delete it by running the following command:


  >   ```bash
  >   smctl unbind INSTANCE_NAME BINDING_NAME --param force_k8s_binding=true
  >   ```
  **Note:** `force_k8s_binding` is supported only for the Kubernetes instances that are in `Delete Failed` state.<br>

You're welcome to raise issues related to feature requests, bugs, or give us general feedback on this project's GitHub Issues page. 
The SAP BTP service operator project maintainers will respond to the best of their abilities. 

[Back to top](#sap-business-technology-platform-sap-btp-service-operator-for-kubernetes)

## Formats of Secret Objects

<<<<<<< HEAD
### Key value pairs - default
```bash
#Credentials
uri: https://my-service.authentication.eu10.hana.ondemand.com
username: admin
password: ********

#Service info
instance_guid: <instance_guid> // The service instance id
instance_name: my-service-btp-name // Taken from the service instance external_name field if set or metadata.name else
plan: sample-plan // The service plan name                
type: sample-service  // The service offering name
```

### Credentials as json object
To use SecretKey, add 'secretKey: your-secret-value' to the spec.
```bash
#Credentials
your-secret-value:
{
  uri: https://my-service.authentication.eu10.hana.ondemand.com
  username: admin
  password: ********
}

#Service info
instance_guid: <instance_guid> // The service instance id
instance_name: my-service-btp-name // Taken from the service instance external_name field if set or metadata.name else
plan: sample-plan // The service plan name
type: sample-service // The service offering name
```

### All service binding info as json object
To use SecretRootKey, add 'secretRootKey: your-secret-value' to the spec.
```bash
your-secret-value:
{
    #Credentials
    uri: https://my-service.authentication.eu10.hana.ondemand.com
    username: admin
    password: ********
    
    #Service info
    instance_guid: <instance_guid> // The service instance id
    instance_name: my-service-btp-name // Taken from the service instance external_name field if set or metadata.name else
    plan: sample-plan // The service plan name
    type: sample-service // The service offering name
}
=======
### Credentials as Key-Value Pairs (default)
Credentials are returned from the broker as key-value pairs.
```bash
#Credentials section
uri: https://feature-flags.cfapps.stagingaws.hanavlab.ondemand.com
username: c2Jzc19sYmo4MG9sanczZm9hcTg3YnJqcnl6NmJxZStwd25kbmxyZWdoL3piZWR0bGFieGhpNWdmZXcxaGM1dGYrdWhjdzBnPQ==
password: YWFfeXZZdjY4WWwxYnNyZ1VqUGNEMWk3anZWNWpNPQ==

#Additional data added by the operator
instance_guid: bd9bda65-1405-4ea0-a716-5afeb13eca5b
instance_name: sample-instance    
plan: lite                        
type: feature-flags  // The service offering name
```

### Credentials as a JSON Object 
Credentials are returned from the broker as a JSON object.
To use SecretKey, add 'secretKey: your-secret-value' to the spec.
```bash
#Credentials section
your-secret-value:
  {
    password: aa_hM7glY8ARNF8hGWb5OjRIt1PPgo=
    uri: https://feature-flags.cfapps.stagingaws.hanavlab.ondemand.com
    username: <user_name>
  }

#Additional data added by the operator
instance_guid: bd9bda65-1405-4ea0-a716-5afeb13eca5b
instance_name: sample-instance  
plan: lite
type: feature-flags // The service offering name
```

### Credentials and Binding Info as One JSON Object 
Credentials and binding info are returned from the broker as a JSON object.
To use SecretRootKey, add 'secretRootKey: your-secret-value' to the spec.
```bash
your-secret-value:
  {
    #Credentials section
    password: aa_hM7glY8ARNF8hGWb5OjRIt1PPgo=
    uri: https://feature-flags.cfapps.stagingaws.hanavlab.ondemand.com
    username: <user_name>
    
    #Additional data added by the operator
    instance_guid: bd9bda65-1405-4ea0-a716-5afeb13eca5b
    instance_name: sample-instance  
    plan: lite
    type: feature-flags // The service offering name
  }
>>>>>>> 2d88bbe1
```

[Back to top](#sap-business-technology-platform-sap-btp-service-operator-for-kubernetes)

## Uninstalling the Operator

Before you uninstall the operator, we recommend you manually delete all associated service instances and bindings. This way, you'll ensure all data stored with service instances and bindings are properly taken care of. Instances and bindings that were not manually deleted will be automatically deleted once you start the uninstallation process.

To uninstall the operator, run the following command:
`helm uninstall <release name> -n <name space>`

Example: 

 >   ```
  >   helm uninstall sap-btp-operator -n sap-btp-operator

#### Responses

   - `release <release name> uninstalled` - The operator has been successfully uninstalled

   - `Timed out waiting for condition` 
   
      - What happened?
      
        The deletion of instances and bindings takes more than 5 minutes, this happens when there is a large number of instances and bindings.

      - What to do:
     
        Wait for the job to finish and re-trigger the uninstall process.
        To check the job status, run `kubectl get jobs --namespace=<name space>` or log on to the cluster and check the job log.
        Note that you may have to repeat this step several times untill the un-install process has been successfully completed.
     
     
   - `job failed: BackoffLimitExceeded`
      
     -  What happened?
      
        One of the service instances or bindings could not be deleted.
     
      - What to do:
      
        First find the service instance or binding in question and fix it, then re-trigger the uninstalation. 

        To find it, log on to the cluster and check the pre-delete job, or check the logs by running the following two commands:
        
          - `kubectl get pods --all-namespaces| grep pre-delete`  - which gives you the list of all namespaces and jobs
          - `kubectl logs <job_name> --namespace=<name_space_name>` - where you specify the desired job and namespace
          
        Note that the pre-delete job is only visible for approximately one minute after the job execution is completed. 
  
        If you don't have an access to the pre-delete job, use kubectl to view details about the failed resource and check its status by running:
        
          - `kubectl describe <resource_type> <resource_name>` 
          
        Check for resources with the deletion timestamp to determine if it tried to be deleted. 


## Contributions
We currently do not accept community contributions. 

## License
This project is licensed under Apache 2.0 unless noted otherwise in the [license](./LICENSE) file.

[Back to top](#sap-business-technology-platform-sap-btp-service-operator-for-kubernetes)<|MERGE_RESOLUTION|>--- conflicted
+++ resolved
@@ -264,8 +264,8 @@
 | serviceInstanceName`*`   | `string`   | The Kubernetes name of the service instance to bind, should be in the namespace of the binding.                                                                                                                                                                                                                                          |
 | externalName       | `string`   | The name for the service binding in SAP BTP, defaults to the binding `metadata.name` if not specified.                                                                                                                                                                                                                                   |
 | secretName       | `string`   | The name of the secret where the credentials are stored, defaults to the binding `metadata.name` if not specified.                                                                                                                                                                                                                       |
-| secretKey | `string`  | Property of the Secret object that stores service binding data (credentials) returned from the broker. It is encoded as a JSON object to support complex data structures. [Example](#secret-formats)                                                                                                                                     |
-| secretRootKey | `string`  | The root key is a part of the Secret object, which stores service binding data (credentials) received from the broker, as well as additional information. When the root key is used, all data is stored under a single key. This makes it a convenient way to store data in one file when using volumeMounts. [Example](#secret-formats) |
+| secretKey | `string`  | Property of the Secret object that stores service binding data (credentials) returned from the broker. It is encoded as a JSON object to support complex data structures. [Example](#formats-of-secret-objects)                                                                                                                                     |
+| secretRootKey | `string`  | The root key is a part of the Secret object, which stores service binding data (credentials) received from the broker, as well as additional information. When the root key is used, all data is stored under a single key. This makes it a convenient way to store data in one file when using volumeMounts. [Example](#formats-of-secret-objects) |
 | parameters       |  `[]object`  | Some services support the provisioning of additional configuration parameters during the bind request.<br/>For the list of supported parameters, check the documentation of the particular service offering.                                                                                                                             |
 | parametersFrom | `[]object` | List of sources to populate parameters.                                                                                                                                                                                                                                                                                                  |
 | userInfo | `object`  | Contains information about the user that last modified this service binding.                                                                                                                                                                                                                                                             |
@@ -520,7 +520,6 @@
 
 ## Formats of Secret Objects
 
-<<<<<<< HEAD
 ### Key value pairs - default
 ```bash
 #Credentials
@@ -536,6 +535,7 @@
 ```
 
 ### Credentials as json object
+Credentials are returned from the broker as a JSON object.
 To use SecretKey, add 'secretKey: your-secret-value' to the spec.
 ```bash
 #Credentials
@@ -553,7 +553,8 @@
 type: sample-service // The service offering name
 ```
 
-### All service binding info as json object
+## Credentials and Binding Info as One JSON Object
+Credentials and binding info are returned from the broker as a JSON object.
 To use SecretRootKey, add 'secretRootKey: your-secret-value' to the spec.
 ```bash
 your-secret-value:
@@ -569,59 +570,6 @@
     plan: sample-plan // The service plan name
     type: sample-service // The service offering name
 }
-=======
-### Credentials as Key-Value Pairs (default)
-Credentials are returned from the broker as key-value pairs.
-```bash
-#Credentials section
-uri: https://feature-flags.cfapps.stagingaws.hanavlab.ondemand.com
-username: c2Jzc19sYmo4MG9sanczZm9hcTg3YnJqcnl6NmJxZStwd25kbmxyZWdoL3piZWR0bGFieGhpNWdmZXcxaGM1dGYrdWhjdzBnPQ==
-password: YWFfeXZZdjY4WWwxYnNyZ1VqUGNEMWk3anZWNWpNPQ==
-
-#Additional data added by the operator
-instance_guid: bd9bda65-1405-4ea0-a716-5afeb13eca5b
-instance_name: sample-instance    
-plan: lite                        
-type: feature-flags  // The service offering name
-```
-
-### Credentials as a JSON Object 
-Credentials are returned from the broker as a JSON object.
-To use SecretKey, add 'secretKey: your-secret-value' to the spec.
-```bash
-#Credentials section
-your-secret-value:
-  {
-    password: aa_hM7glY8ARNF8hGWb5OjRIt1PPgo=
-    uri: https://feature-flags.cfapps.stagingaws.hanavlab.ondemand.com
-    username: <user_name>
-  }
-
-#Additional data added by the operator
-instance_guid: bd9bda65-1405-4ea0-a716-5afeb13eca5b
-instance_name: sample-instance  
-plan: lite
-type: feature-flags // The service offering name
-```
-
-### Credentials and Binding Info as One JSON Object 
-Credentials and binding info are returned from the broker as a JSON object.
-To use SecretRootKey, add 'secretRootKey: your-secret-value' to the spec.
-```bash
-your-secret-value:
-  {
-    #Credentials section
-    password: aa_hM7glY8ARNF8hGWb5OjRIt1PPgo=
-    uri: https://feature-flags.cfapps.stagingaws.hanavlab.ondemand.com
-    username: <user_name>
-    
-    #Additional data added by the operator
-    instance_guid: bd9bda65-1405-4ea0-a716-5afeb13eca5b
-    instance_name: sample-instance  
-    plan: lite
-    type: feature-flags // The service offering name
-  }
->>>>>>> 2d88bbe1
 ```
 
 [Back to top](#sap-business-technology-platform-sap-btp-service-operator-for-kubernetes)
