[![Coverage Status](https://coveralls.io/repos/github/SAP/sap-btp-service-operator/badge.svg?branch=main)](https://coveralls.io/github/SAP/sap-btp-service-operator?branch=main)
[![Build Status](https://github.com/SAP/sap-btp-service-operator/workflows/Go/badge.svg)](https://github.com/SAP/sap-btp-service-operator/actions)
[![License](https://img.shields.io/badge/License-Apache%202.0-blue.svg)](https://github.com/SAP/sap-btp-service-operator/blob/master/LICENSE)
[![Go Report Card](https://goreportcard.com/badge/github.com/SAP/sap-btp-service-operator)](https://goreportcard.com/report/github.com/SAP/sap-btp-service-operator)
[![REUSE status](https://api.reuse.software/badge/github.com/SAP/sap-btp-service-operator)](https://api.reuse.software/info/github.com/SAP/sap-btp-service-operator)

# SAP Business Technology Platform (SAP BTP) Service Operator for Kubernetes

With the SAP BTP service operator, you can consume [SAP BTP services](https://platformx-d8bd51250.dispatcher.us2.hana.ondemand.com/protected/index.html#/viewServices?) from your Kubernetes cluster using Kubernetes-native tools. 
SAP BTP service operator allows you to provision and manage service instances and service bindings of SAP BTP services so that your Kubernetes-native applications can access and use needed services from the cluster.  
The SAP BTP service operator is based on the [Kubernetes Operator pattern](https://kubernetes.io/docs/concepts/extend-kubernetes/operator/).

## Table of Contents
* [Architecture](#architecture)
* [Prerequisites](#prerequisites)
* [Setup](#setup)
* [Versions](#versions)
* [Using the SAP BTP Service Operator](#using-the-sap-btp-service-operator)
    * [Creating a service instance](#step-1-create-a-service-instance)
    * [Binding the service instance](#step-2-create-a-service-binding)
* [Reference Documentation](#reference-documentation)
    * [Service instance properties](#service-instance)
    * [Binding properties](#service-binding)
    * [Passing parameters](#passing-parameters)
    * [Managing access](#managing-access)
* [SAP BTP kubectl Extension](#sap-btp-kubectl-plugin-experimental) 
* [Credentials Rotation](#credentials-rotation)]
* [Multitenancy](#multitenancy)
* [Working with multiple subaccounts](#working-with-multiple-subaccounts)
* [Troubleshooting and Support](#troubleshooting-and-support)
* [Formats of Secret Objects](#formats-of-secret-objects)
* [Uninstalling the Operator](#uninstalling-the-operator)

## Architecture
SAP BTP service operator communicates with [Service Manager](https://help.sap.com/viewer/09cc82baadc542a688176dce601398de/Cloud/en-US/3a27b85a47fc4dff99184dd5bf181e14.html) that uses the [Open service broker API](https://github.com/openservicebrokerapi/servicebroker) to communicate with service brokers, acting as an intermediary for the Kubernetes API Server to negotiate the initial provisioning and retrieve the credentials necessary for the application to use a managed service.<br><br>
It is implemented using a [CRDs-based](https://kubernetes.io/docs/concepts/extend-kubernetes/api-extension/custom-resources/#custom-resources) architecture.

![img](./docs/images/architecture.png)

## Prerequisites
- SAP BTP [Global Account](https://help.sap.com/viewer/65de2977205c403bbc107264b8eccf4b/Cloud/en-US/d61c2819034b48e68145c45c36acba6e.html) and [Subaccount](https://help.sap.com/viewer/65de2977205c403bbc107264b8eccf4b/Cloud/en-US/55d0b6d8b96846b8ae93b85194df0944.html) 
- Service Management Control (SMCTL) command line interface. See [Using the SMCTL](https://help.sap.com/viewer/09cc82baadc542a688176dce601398de/Cloud/en-US/0107f3f8c1954a4e96802f556fc807e3.html).
- [Kubernetes cluster](https://kubernetes.io/) running version 1.17 or higher 
- [kubectl](https://kubernetes.io/docs/tasks/tools/install-kubectl/) v1.17 or higher
- [helm](https://helm.sh/) v3.0 or higher

[Back to top](#sap-business-technology-platform-sap-btp-service-operator-for-kubernetes)

## Setup
1. Install [cert-manager](https://cert-manager.io/docs/installation/kubernetes)
   - for releases v0.1.18 or higher use cert manager v1.6.0 or higher 
   - for releases v0.1.17 or lower use cert manager lower then v1.6.0

2. Obtain the access credentials for the SAP BTP service operator:

   a. Using the SAP BTP cockpit or CLI, create an instance of the SAP Service Manager service (technical name: `service-manager`) with the plan:
    `service-operator-access`<br/><br>*Note*<br/><br>*If you can't see the needed plan, you need to entitle your subaccount to use SAP Service Manager service.*<br>

      *For more information about how to entitle a service to a subaccount, see:*
      * *[Configure Entitlements and Quotas for Subaccounts](https://help.sap.com/viewer/65de2977205c403bbc107264b8eccf4b/Cloud/en-US/5ba357b4fa1e4de4b9fcc4ae771609da.html)*
      
      
      <br/>For more information about creating service instances, see:     
      * [Creating Service Instances Using the SAP BTP Cockpit](https://help.sap.com/viewer/09cc82baadc542a688176dce601398de/Cloud/en-US/bf71f6a7b7754dbd9dfc2569791ccc96.html)
        
      * [Creating Service Instances using SMCTL](https://help.sap.com/viewer/09cc82baadc542a688176dce601398de/Cloud/en-US/b327b66b711746b085ec5d2ea16e608e.html)<br> 
   
   b. Create a binding to the created service instance.
      
   For more information about creating service bindings, see:  
      * [Creating Service Bindings Using the SAP BTP Cockpit](https://help.sap.com/viewer/09cc82baadc542a688176dce601398de/Cloud/en-US/55b31ea23c474f6ba2f64ee4848ab1b3.html) 
       
      * [Creating Service Bindings Using SMCTL](https://help.sap.com/viewer/09cc82baadc542a688176dce601398de/Cloud/en-US/f53ff2634e0a46d6bfc72ec075418dcd.html). 
   
   c. Retrieve the generated access credentials from the created binding:
   
      The example of the default binding object used if no credentials type is specified:
      
    ```json
     {
         "clientid": "xxxxxxx",
         "clientsecret": "xxxxxxx",
         "url": "https://mysubaccount.authentication.eu10.hana.ondemand.com",
         "xsappname": "b15166|service-manager!b1234",
         "sm_url": "https://service-manager.cfapps.eu10.hana.ondemand.com"
     }
    ```
    The example of the binding object with the specified X.509 credentials type:
    
    ```json
    {
         "clientid": "xxxxxxx",
         "certificate": "-----BEGIN CERTIFICATE-----...-----END CERTIFICATE-----\n-----BEGIN CERTIFICATE-----..-----END CERTIFICATE-----\n-----BEGIN CERTIFICATE-----...-----END CERTIFICATE-----\n",
         "key": "-----BEGIN RSA PRIVATE KEY-----...-----END RSA PRIVATE KEY-----\n",
         "certurl": "https://mysubaccount.authentication.cert.eu10.hana.ondemand.com",
         "xsappname": "b15166|service-manager!b1234",
         "sm_url": "https://service-manager.cfapps.eu10.hana.ondemand.com"
     }
    ```
3. Add SAP BTP service operator chart repository  
   ```bash
    helm repo add sap-btp-operator https://sap.github.io/sap-btp-service-operator
   ```
4. Deploy the the SAP BTP service operator in the cluster using the obtained access credentials:<br>
   
   *Note:<br>
    If you are deploying the SAP BTP service operator in the registered cluster based on the Service Catalog (svcat) and Service Manager agent so that you can migrate svcat-based content to service operator-based content, add ```--set cluster.id=<clusterID>  ``` to your deployment script.*<br>*For more information, see the step 2 of the Setup section of [Migration to SAP BTP service operator](https://github.com/SAP/sap-btp-service-operator-migration/blob/main/README.md).*
   
   The example of the deployment that uses the default access credentials type:
    ```bash
    helm upgrade --install <release-name> sap-btp-operator/sap-btp-operator \
        --create-namespace \
        --namespace=sap-btp-operator \
        --set manager.secret.clientid=<clientid> \
        --set manager.secret.clientsecret=<clientsecret> \
        --set manager.secret.sm_url=<sm_url> \
        --set manager.secret.tokenurl=<url>
    ```
   The example of the deployment that uses the X.509 access credentials type:
    ```bash
    helm upgrade --install <release-name> sap-btp-operator/sap-btp-operator \
        --create-namespace \
        --namespace=sap-btp-operator \
        --set manager.secret.clientid=<clientid> \
        --set manager.secret.tls.crt="$(cat /path/to/cert)" \
        --set manager.secret.tls.key="$(cat /path/to/key)" \
        --set manager.secret.sm_url=<sm_url> \
        --set manager.secret.tokenurl=<certurl>
    ```
**Note:**<br> In order to rotate the credentials between the BTP service operator and Service Manager, you have to create a new binding for the service-operator-access service instance, and then to execute the setup script again, with the new set of credentials. Afterwards you can delete the old binding.
        

[Back to top](#sap-business-technology-platform-sap-btp-service-operator-for-kubernetes).

## Versions
Review the supported Kubernetes API versions for the following SAP BTP Service Operator versions.

| Operator version | Kubernetes API version |
| --- | --- |
| `v0.2` or later | `v1` |
| `v0.1` | `v1alpha1` |

## Using the SAP BTP Service Operator

#### Step 1: Create a service instance

1.  To create an instance of a service offered by SAP BTP, first create a `ServiceInstance` custom-resource file:

```yaml
    apiVersion: services.cloud.sap.com/v1
    kind: ServiceInstance
    metadata:
        name: my-service-instance
    spec:
        serviceOfferingName: sample-service
        servicePlanName: sample-plan
        externalName: my-service-btp-name
        parameters:
          key1: val1
          key2: val2
   ```

   *   `<offering>` - The name of the SAP BTP service that you want to create. 
       To learn more about viewing and managing the available services for your subaccount in the SAP BTP cockpit, see [Service Marketplace](https://help.sap.com/viewer/09cc82baadc542a688176dce601398de/Cloud/en-US/affcc245c332433ba71917ff715b9971.html). 
        
        Tip: Use the *Environment* filter to get all offerings that are relevant for Kubernetes.
   *   `<plan>` - The plan of the selected service offering that you want to create.

2.  Apply the custom-resource file in your cluster to create the instance.

    ```bash
    kubectl apply -f path/to/my-service-instance.yaml
    ```

3.  Check that the status of the service in your cluster is **Created**.

    ```bash
    kubectl get serviceinstances
    NAME                  OFFERING          PLAN        STATUS    AGE
    my-service-instance   <offering>        <plan>      Created   44s
    ```
[Back to top](#sap-business-technology-platform-sap-btp-service-operator-for-kubernetes)

#### Step 2: Create a Service Binding

1.  To get access credentials to your service instance and make it available in the cluster so that your applications can use it, create a `ServiceBinding` custom resource, and set the `serviceInstanceName` field to the name of the `ServiceInstance` resource you created.

    The credentials are stored in a secret created in your cluster.

```yaml
apiVersion: services.cloud.sap.com/v1
kind: ServiceBinding
metadata:
  name: my-binding
spec:
  serviceInstanceName: my-service-instance
  externalName: my-binding-external
  secretName: my-secret
  parameters:
    key1: val1
    key2: val2      
```

2.  Apply the custom resource file in your cluster to create the binding.

    ```bash
    kubectl apply -f path/to/my-binding.yaml
    ```

3.  Check that your binding status is **Created**.

    ```bash
    kubectl get servicebindings
    NAME         INSTANCE              STATUS    AGE
    my-binding   my-service-instance   Created   16s
    
    ```

4.  Check that a secret with the same name as the name of your binding is created. The secret contains the service credentials that apps in your cluster can use to access the service.

    ```bash
    kubectl get secrets
    NAME         TYPE     DATA   AGE
    my-binding   Opaque   5      32s
    ```
    
    See [Using Secrets](https://kubernetes.io/docs/concepts/configuration/secret/#using-secrets) to learn about different options on how to use the credentials from your application running in the Kubernetes cluster, 

[Back to top](#sap-business-technology-platform-sap-btp-service-operator-for-kubernetes)

## Reference Documentation

### Service Instance
#### Spec
| Parameter         | Type     | Description                                                                                                                                                                                                       |
|:-----------------|:---------|:------------------------------------------------------------------------------------------------------------------------------------------------------------------------------------------------------------------|
| serviceOfferingName`*` | `string` | The name of the SAP BTP service offering.                                                                                                                                                                         |
| servicePlanName`*` | `string` | The plan to use for the service instance.                                                                                                                                                                         |
| servicePlanID   |  `string`  | The plan ID in case service offering and plan name are ambiguous.                                                                                                                                                 |
| externalName       | `string` | The name for the service instance in SAP BTP, defaults to the instance `metadata.name` if not specified.                                                                                                          |
| parameters       | `[]object` | Some services support the provisioning of additional configuration parameters during the instance creation.<br/>For the list of supported parameters, check the documentation of the particular service offering. |
| parametersFrom | `[]object` | List of sources to populate parameters.                                                                                                                                                                           |
| customTags | `[]string` | List of custom tags describing the ServiceInstance, will be copied to `ServiceBinding` secret in the key called `tags`.                                                                                           |
| userInfo | `object` | Contains information about the user that last modified this service instance.                                                                                                                                     |
| shared |  `*bool`   | The shared state. Possible values: true, false, or nil (value was not specified, counts as "false").                                                                                                                                                                               |

#### Status
| Parameter         | Type     | Description                                                                                                   |
|:-----------------|:---------|:-----------------------------------------------------------------------------------------------------------|
| instanceID   | `string` | The service instance ID in SAP Service Manager service.  |
| operationURL | `string` | The URL of the current operation performed on the service instance.  |
| operationType   |  `string`| The type of the current operation. Possible values are CREATE, UPDATE, or DELETE. |
| conditions       |  `[]condition`   | An array of conditions describing the status of the service instance.<br/>The possible condition types are:<br>- `Ready`: set to `true`  if the instance is ready and usable<br/>- `Failed`: set to `true` when an operation on the service instance fails.<br/> In the case of failure, the details about the error are available in the condition message.<br>- `Succeeded`: set to `true` when an operation on the service instance succeeded. In case of `false` operation considered as in progress unless `Failed` condition exists.<br>- `Shared`: set to `true` when sharing of the service instance succeeded. set to `false` when unsharing of the service instance succeeded or when service instance is not shared. |
| tags       |  `[]string`   | Tags describing the ServiceInstance as provided in service catalog, will be copied to `ServiceBinding` secret in the key called `tags`.

#### Anotations
| Parameter         | Type                 | Description                                                                                                                                                                                                                         |
|:-----------------|:---------------------|:------------------------------------------------------------------------------------------------------------------------------------------------------------------------------------------------------------------------------------|
| services.cloud.sap.com/preventDeletion   | `map[string] string` | You can prevent deletion of any service instance by adding the following annotation: services.cloud.sap.com/preventDeletion : "true". To enable back the deletion of the instance, either remove the annotation or set it to false. |

### Service Binding 
#### Spec
| Parameter             | Type       | Description                                                                                                                                                                                                                                                                                                                              |
|:-----------------|:---------|:-----------------------------------------------------------------------------------------------------------------------------------------------------------------------------------------------------------------------------------------------------------------------------------------------------------------------------------------|
| serviceInstanceName`*`   | `string`   | The Kubernetes name of the service instance to bind, should be in the namespace of the binding.                                                                                                                                                                                                                                          |
| externalName       | `string`   | The name for the service binding in SAP BTP, defaults to the binding `metadata.name` if not specified.                                                                                                                                                                                                                                   |
| secretName       | `string`   | The name of the secret where the credentials are stored, defaults to the binding `metadata.name` if not specified.                                                                                                                                                                                                                       |
| secretKey | `string`  | The secret key is a part of the Secret object, which stores service binding data (credentials) received from the broker. When the secret key is used, all the credentials are stored under a single key. This makes it a convenient way to store credentials data in one file when using volumeMounts. [Example](#formats-of-secret-objects)                                                                                                                                    |
| secretRootKey | `string`  | The root key is a part of the Secret object, which stores service binding data (credentials) received from the broker, as well as additional service instance information. When the root key is used, all data is stored under a single key. This makes it a convenient way to store data in one file when using volumeMounts. [Example](#formats-of-secret-objects) |
| parameters       |  `[]object`  | Some services support the provisioning of additional configuration parameters during the bind request.<br/>For the list of supported parameters, check the documentation of the particular service offering.                                                                                                                             |
| parametersFrom | `[]object` | List of sources to populate parameters.                                                                                                                                                                                                                                                                                                  |
| userInfo | `object`  | Contains information about the user that last modified this service binding.                                                                                                                                                                                                                                                             |
| credentialsRotationPolicy | `object`  | Holds automatic credentials rotation configuration.                                                                                                                                                                                                                                                                                      |
| credentialsRotationPolicy.enabled | `boolean`  | Indicates whether automatic credentials rotation are enabled.                                                                                                                                                                                                                                                                            |
| credentialsRotationPolicy.rotationFrequency | `duration`  | Specifies the frequency at which the binding rotation is performed.                                                                                                                                                                                                                                                                      |
| credentialsRotationPolicy.rotatedBindingTTL | `duration`  | Specifies the time period for which to keep the rotated binding.                                                                                                                                                                                                                                                                         |



#### Status
| Parameter         | Type     | Description                                                                                                   |
|:-----------------|:---------|:-----------------------------------------------------------------------------------------------------------|
| instanceID   |  `string`  | The ID of the bound instance in the SAP Service Manager service. |
| bindingID   |  `string`  | The service binding ID in SAP Service Manager service. |
| operationURL |`string`| The URL of the current operation performed on the service binding. |
| operationType| `string `| The type of the current operation. Possible values are CREATE, UPDATE, or DELETE. |
| conditions| `[]condition` | An array of conditions describing the status of the service instance.<br/>The possible conditions types are:<br/>- `Ready`: set to `true` if the binding is ready and usable<br/>- `Failed`: set to `true` when an operation on the service binding fails.<br/> In the case of failure, the details about the error are available in the condition message.<br>- `Succeeded`: set to `true` when an operation on the service binding succeeded. In case of `false` operation considered as in progress unless `Failed` condition exists.
| lastCredentialsRotationTime| `time` | Indicates the last time the binding secret was rotated.

[Back to top](#sap-business-technology-platform-sap-btp-service-operator-for-kubernetes)

### Passing Parameters
To set input parameters, you may use the `parameters` and `parametersFrom`
fields in the `spec` field of the `ServiceInstance` or `ServiceBinding` resource:
- `parameters` : can be used to specify a set of properties to be sent to the
  broker. The data specified will be passed "as-is" to the broker without any
  modifications - aside from converting it to JSON for transmission to the broker
  in the case of the `spec` field being specified as `YAML`. Any valid `YAML` or
  `JSON` constructs are supported. Only one parameters field may be specified per
  `spec`.
- `parametersFrom` : can be used to specify which secret, and key in that secret,
  which contains a `string` that represents the json to include in the set of
  parameters to be sent to the broker. The `parametersFrom` field is a list which
  supports multiple sources referenced per `spec`.

You may use either, or both, of these fields as needed.

If multiple sources in `parameters` and `parametersFrom` blocks are specified,
the final payload is a result of merging all of them at the top level.
If there are any duplicate properties defined at the top level, the specification
is considered to be invalid, the further processing of the `ServiceInstance`/`ServiceBinding`
resource stops and its `status` is marked with error condition.

The format of the `spec` in YAML
```yaml
spec:
  ...
  parameters:
    name: value
  parametersFrom:
    - secretKeyRef:
        name: my-secret
        key: secret-parameter
```

The format of the `spec` in JSON
```json
"spec": {
  "parameters": {
    "name": "value"
  },
  "parametersFrom": {
    "secretKeyRef": {
      "name": "my-secret",
      "key": "secret-parameter"
    }
  }
}
```
The `secret` with the `secret-parameter`- named key:
```yaml
apiVersion: v1
kind: Secret
metadata:
  name: my-secret
type: Opaque
stringData:
  secret-parameter:
    '{
      "password": "letmein"
    }'
```
The final JSON payload to send to the broker:
```json
{
  "name": "value",
  "password": "letmein"
}
```

You can list multiple parameters in the `secret`. To do so, separate "key": "value" pairs with commas as in this example:
```yaml
secret-parameter:
  '{
    "password": "letmein",
    "key2": "value2",
    "key3": "value3"
  }'
```
[Back to top](#sap-business-technology-platform-sap-btp-service-operator-for-kubernetes).

### Managing Access
By default, the SAP BTP operator has cluster-wide permissions.<br>You can also limit them to one or more namespaces; for this, you need to set the following two helm parameters:

```
--set manager.allow_cluster_access=false
--set manager.allowed_namespaces={namespace1, namespace2..}
```
**Note:**<br> If `allow_cluster_access` is set to true, then `allowed_namespaces` parameter is ignored.


## SAP BTP kubectl Plugin (Experimental)
The SAP BTP kubectl plugin extends kubectl with commands for getting the available services in your SAP BTP account by
using the access credentials stored in the cluster.

### Prerequisites
- [jq](https://stedolan.github.io/jq/)

### Limitations
- The SAP BTP kubectl plugin is currently based on `bash`. If you're using Windows, you should utilize the SAP BTP plugin commands from a linux shell (e.g. [Cygwin](https://www.cygwin.com/)).

### Installation
- Download `https://github.com/SAP/sap-btp-service-operator/releases/download/<release>/kubectl-sapbtp`
- Move the executable file to any location in your `PATH`

The list of available releases: [sapbtp-operator releases](https://github.com/SAP/sap-btp-service-operator/releases)

### Usage
```
kubectl sapbtp marketplace -n <namespace>
kubectl sapbtp plans -n <namespace>
kubectl sapbtp services -n <namespace>
```

Use the `namespace` parameter to specify the location of the secret containing the SAP BTP access credentials.  
Usually it is the namespace in which you installed the operator.
If not specified, the `default` namespace is used.

[Back to top](#sap-business-technology-platform-sap-btp-service-operator-for-kubernetes).

## Credentials Rotation
To enable automatic credentials rotation, you need to set the following parameters of the `credentialsRotationPolicy` field in the `spec` field of the `ServiceBinding` resource:

- `enabled` - Whether the credentials rotation option is enabled. Default value is false. 
- `rotationFrequency` - Indicates the frequency at which the credentials rotation is performed. 
- `rotatedBindingTTL` - Indicates for how long to keep the rotated `ServiceBinding`.

Valid time units for `rotationFrequency` and `rotatedBindingTTL` are: "ns", "us" or ("µs"), "ms", "s", "m", "h".</br></br>
`status.lastCredentialsRotationTime` indicates the last time the `ServiceBinding` secret was rotated.</br>
Please note that `credentialsRotationPolicy` evaluated and executed during [control loop](https://kubernetes.io/docs/concepts/architecture/controller/) which runs on every update or during
full reconciliation process.

During the transition period, there are two (or more) `ServiceBinding`: the original and the rotated one (holds the `services.cloud.sap.com/stale` label), which is deleted once the `rotatedBindingTTL` duration elapses.</br></br>
You can also choose the `services.cloud.sap.com/forceRotate` annotation (value doesn't matter), upon which immediate credentials rotation is performed. Note that the prerequisite for the force action is that credentials rotation `enabled` field is set to true.).

**Note:**<br> It isn't possible to enable automatic credentials rotation to an already-rotated `ServiceBinding` (with the `services.cloud.sap.com/stale` label).

[Back to top](#sap-business-technology-platform-sap-btp-service-operator-for-kubernetes)

## Multitenancy
You can configure the SAP BTP service operator to work with more than one subaccount in the same Kubernetes cluster.
<<<<<<< HEAD
This means that different namespaces can be connected to different subaccounts.
The association between a namespace and a subaccount is based on a different set of credentials configured for different namespaces.
To connect the namespace to a subaccount, you first have to obtain the [access credentials](#setup) for the SAP BTP service operator and then maintain them in a secret that is specific for that namespace.
There are two options to maintain namespace-specific credentials, and they differ between default and TLS-based access credentials types, for each option there are Two ways to maintain the secret:
=======
To work with different subaccounts, you first have to obtain the [access credentials](#setup) for the SAP BTP service operator and then maintain them in a secret that is specific for that subaccount.

There are two options to maintain those credentials, and they differ between default and TLS-based access credentials types.
For each type you have three options to maintain subaccount specific credentials:
>>>>>>> 8f7d0bdb

1 - Define a secret named `sap-btp-service-operator` in the namespace. `ServiceInstance` and `ServiceBinding` that are applied in the namespace will belong to the subaccount from which the credentials were issued.  
2 - Define different secrets for different namespaces in a [centrally managed namespace](./sapbtp-operator-charts/templates/configmap.yml), following the secret naming convention: `<namespace>-sap-btp-service-operator`.

To work with TLS based you should add to the secret names "-tls". 

#### Secret Structure
Create in the specific namespace
```yaml
apiVersion: v1
kind: Secret
metadata:
  name: sap-btp-service-operator
  namespace: <namespace>
type: Opaque
data:
  clientid: "<clientid>"
  clientsecret: "<clientsecret>"
```

Create in the management namespace:
```yaml
apiVersion: v1
kind: Secret
metadata:
  name: <namespace>-sap-btp-service-operator
  namespace: <management_namespace>
type: Opaque
data:
  clientid: "<clientid>"
  clientsecret: "<clientsecret>"
```

## Working with multiple subaccounts
You can configure the SAP BTP service operator to work with more than one subaccount in the same namespace.
You first have to obtain the [access credentials](#setup) for the SAP BTP service operator and then maintain them in a secret that is specific for that subaccount.
There are two options to maintain subaccount-specific credentials, and they differ between default and TLS-based access credentials types, for each option there are Two ways to maintain the secret:
Define different secrets for different subaccounts in a [centrally managed namespace](./sapbtp-operator-charts/templates/configmap.yml), following the secret naming convention: `<subaccountID>-sap-btp-service-operator`, when service instance will be created with subaccountID field in spec - those credentials will be used.
To work with TLS based you should add to the secret names "-tls".

#### Secret Structure
Create in the management namespace:
```yaml
apiVersion: v1
kind: Secret
metadata:
  name: <subaccountID>-sap-btp-service-operator
  namespace: <management_namespace>
type: Opaque
data:
  clientid: "<clientid>"
  clientsecret: "<clientsecret>"
```

**Notes:**
- If none of the those mentioned above options are set, `sap-btp-service-operator` secret of a release namespace is used.<br>
  See step 4 of the [Setup](#setup) section.
  
[Back to top](#sap-business-technology-platform-sap-btp-service-operator-for-kubernetes)

## Troubleshooting and Support

  #### Cannot Create a Service Binding for Service Instance in `Delete Failed` State 

  The deletion of my service instance failed. To fix the failure, I have to create a service binding, but I can't do this because the instance is in the `Delete  Failed` state.
 
  **Solution** 
 
 To overcome this issue, use the `force_k8s_binding` query param when you create a service binding and set it to `true` (`force_k8s_binding=true`). You can do & this   either with the Service Manager Control CLI (smctl) [bind](https://help.sap.com/docs/SERVICEMANAGEMENT/09cc82baadc542a688176dce601398de/f53ff2634e0a46d6bfc72ec075418dcd.html) command or 'Create a Service Binding' [Service Manager API](https://api.sap.com/api/APIServiceManagment/resource).

  smctl Example

  >   ```bash
  >   smctl bind INSTANCE_NAME BINDING_NAME --param force_k8s_binding=true
  >   ```

<br>
  Once you've finished working on the service instance, delete it by running the following command:


  >   ```bash
  >   smctl unbind INSTANCE_NAME BINDING_NAME --param force_k8s_binding=true
  >   ```
  **Note:** `force_k8s_binding` is supported only for the Kubernetes instances that are in `Delete Failed` state.<br>

You're welcome to raise issues related to feature requests, bugs, or give us general feedback on this project's GitHub Issues page. 
The SAP BTP service operator project maintainers will respond to the best of their abilities. 

[Back to top](#sap-business-technology-platform-sap-btp-service-operator-for-kubernetes)

## Formats of Secret Objects

### Key- Value Pairs (Default)
The binding object includes credentials returned from the broker and service instance info presented as key-value pairs.
```bash
#Credentials
uri: https://my-service.authentication.eu10.hana.ondemand.com
username: admin
password: ********

#Service instance info
instance_guid: <instance_guid> // The service instance ID
instance_name: my-service-btp-name // Taken from the service instance external_name field if set. Otherwise from metadata.name
plan: sample-plan // The service plan name                
type: sample-service  // The service offering name
```

### Credentials as JSON Object
To show credentials returned from the broker as a JSON object, use the 'secretKey' attribute in the service binding spec. 

The value of 'secretKey' is the name of the key that stores the credentials in JSON format.

```bash
#Credentials
your-secretKey-value:
{
  uri: https://my-service.authentication.eu10.hana.ondemand.com
  username: admin
  password: ********
}

#Service Instance info
instance_guid: <instance_guid> // The service instance ID
instance_name: my-service-btp-name // Taken from the service instance external_name field if set. Otherwise from metadata.name 
plan: sample-plan // The service plan name
type: sample-service // The service offering name
```

### Credentials and Service Info as One JSON Object
To show both credentials returned from the broker and service instance info as a JSON object, use the 'secretRootKey' attribute in the service binding spec.

The value of 'secretRootKey' is the name of the key that stores both credentials and serivce instance info in JSON format.

```bash
your-secretRootKey-value:
{
    #Credentials
    uri: https://my-service.authentication.eu10.hana.ondemand.com
    username: admin
    password: ********
    
    #Service Instance info
    instance_guid: <instance_guid> // The service instance id
    instance_name: my-service-btp-name // Taken from the service instance external_name field if set. Otherwise from metadata.name 
    plan: sample-plan // The service plan name
    type: sample-service // The service offering name
}
```

[Back to top](#sap-business-technology-platform-sap-btp-service-operator-for-kubernetes)

## Uninstalling the Operator

Before you uninstall the operator, we recommend you manually delete all associated service instances and bindings. This way, you'll ensure all data stored with service instances and bindings are properly taken care of. Instances and bindings that were not manually deleted will be automatically deleted once you start the uninstallation process.

To uninstall the operator, run the following command:
`helm uninstall <release name> -n <name space>`

Example: 

 >   ```
  >   helm uninstall sap-btp-operator -n sap-btp-operator

#### Responses

   - `release <release name> uninstalled` - The operator has been successfully uninstalled

   - `Timed out waiting for condition` 
   
      - What happened?
      
        The deletion of instances and bindings takes more than 5 minutes, this happens when there is a large number of instances and bindings.

      - What to do:
     
        Wait for the job to finish and re-trigger the uninstall process.
        To check the job status, run `kubectl get jobs --namespace=<name space>` or log on to the cluster and check the job log.
        Note that you may have to repeat this step several times untill the un-install process has been successfully completed.
     
     
   - `job failed: BackoffLimitExceeded`
      
     -  What happened?
      
        One of the service instances or bindings could not be deleted.
     
      - What to do:
      
        First find the service instance or binding in question and fix it, then re-trigger the uninstalation. 

        To find it, log on to the cluster and check the pre-delete job, or check the logs by running the following two commands:
        
          - `kubectl get pods --all-namespaces| grep pre-delete`  - which gives you the list of all namespaces and jobs
          - `kubectl logs <job_name> --namespace=<name_space_name>` - where you specify the desired job and namespace
          
        Note that the pre-delete job is only visible for approximately one minute after the job execution is completed. 
  
        If you don't have an access to the pre-delete job, use kubectl to view details about the failed resource and check its status by running:
        
          - `kubectl describe <resource_type> <resource_name>` 
          
        Check for resources with the deletion timestamp to determine if it tried to be deleted. 


## Contributions
We currently do not accept community contributions. 

## License
This project is licensed under Apache 2.0 unless noted otherwise in the [license](./LICENSE) file.

[Back to top](#sap-business-technology-platform-sap-btp-service-operator-for-kubernetes)<|MERGE_RESOLUTION|>--- conflicted
+++ resolved
@@ -24,7 +24,7 @@
     * [Passing parameters](#passing-parameters)
     * [Managing access](#managing-access)
 * [SAP BTP kubectl Extension](#sap-btp-kubectl-plugin-experimental) 
-* [Credentials Rotation](#credentials-rotation)]
+* [Credentials Rotation](#credentials-rotation)
 * [Multitenancy](#multitenancy)
 * [Working with multiple subaccounts](#working-with-multiple-subaccounts)
 * [Troubleshooting and Support](#troubleshooting-and-support)
@@ -276,7 +276,6 @@
 | credentialsRotationPolicy.rotatedBindingTTL | `duration`  | Specifies the time period for which to keep the rotated binding.                                                                                                                                                                                                                                                                         |
 
 
-
 #### Status
 | Parameter         | Type     | Description                                                                                                   |
 |:-----------------|:---------|:-----------------------------------------------------------------------------------------------------------|
@@ -429,21 +428,15 @@
 
 ## Multitenancy
 You can configure the SAP BTP service operator to work with more than one subaccount in the same Kubernetes cluster.
-<<<<<<< HEAD
 This means that different namespaces can be connected to different subaccounts.
 The association between a namespace and a subaccount is based on a different set of credentials configured for different namespaces.
 To connect the namespace to a subaccount, you first have to obtain the [access credentials](#setup) for the SAP BTP service operator and then maintain them in a secret that is specific for that namespace.
-There are two options to maintain namespace-specific credentials, and they differ between default and TLS-based access credentials types, for each option there are Two ways to maintain the secret:
-=======
-To work with different subaccounts, you first have to obtain the [access credentials](#setup) for the SAP BTP service operator and then maintain them in a secret that is specific for that subaccount.
-
-There are two options to maintain those credentials, and they differ between default and TLS-based access credentials types.
-For each type you have three options to maintain subaccount specific credentials:
->>>>>>> 8f7d0bdb
+There are two options to work with namespace-specific credentials, and they differ between default and TLS-based access credentials types, for each option there are Two ways to maintain the secret:
 
 1 - Define a secret named `sap-btp-service-operator` in the namespace. `ServiceInstance` and `ServiceBinding` that are applied in the namespace will belong to the subaccount from which the credentials were issued.  
 2 - Define different secrets for different namespaces in a [centrally managed namespace](./sapbtp-operator-charts/templates/configmap.yml), following the secret naming convention: `<namespace>-sap-btp-service-operator`.
 
+In case both options are applied, the secret within the namespace will be used.
 To work with TLS based you should add to the secret names "-tls". 
 
 #### Secret Structure
@@ -458,6 +451,9 @@
 data:
   clientid: "<clientid>"
   clientsecret: "<clientsecret>"
+  sm_url: "<sm_url>"
+  tokenurl: "<auth_url>"
+  tokenurlsuffix: "/oauth/token"
 ```
 
 Create in the management namespace:
@@ -471,6 +467,9 @@
 data:
   clientid: "<clientid>"
   clientsecret: "<clientsecret>"
+  sm_url: "<sm_url>"
+  tokenurl: "<auth_url>"
+  tokenurlsuffix: "/oauth/token"
 ```
 
 ## Working with multiple subaccounts
@@ -492,6 +491,9 @@
 data:
   clientid: "<clientid>"
   clientsecret: "<clientsecret>"
+  sm_url: "<sm_url>"
+  tokenurl: "<auth_url>"
+  tokenurlsuffix: "/oauth/token"
 ```
 
 **Notes:**
