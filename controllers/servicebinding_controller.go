/*


Licensed under the Apache License, Version 2.0 (the "License");
you may not use this file except in compliance with the License.
You may obtain a copy of the License at

    http://www.apache.org/licenses/LICENSE-2.0

Unless required by applicable law or agreed to in writing, software
distributed under the License is distributed on an "AS IS" BASIS,
WITHOUT WARRANTIES OR CONDITIONS OF ANY KIND, either express or implied.
See the License for the specific language governing permissions and
limitations under the License.
*/

package controllers

import (
	"context"
	"encoding/json"
	"strings"
	"time"

	commonutils "github.com/SAP/sap-btp-service-operator/api/common/utils"

	"github.com/pkg/errors"

	"github.com/SAP/sap-btp-service-operator/api/common"
	"github.com/SAP/sap-btp-service-operator/internal/config"
	"github.com/SAP/sap-btp-service-operator/internal/utils"
	"github.com/go-logr/logr"
	"k8s.io/apimachinery/pkg/runtime"
	"k8s.io/client-go/tools/record"

	"fmt"

	"k8s.io/client-go/util/workqueue"
	"sigs.k8s.io/controller-runtime/pkg/controller"

	v1 "github.com/SAP/sap-btp-service-operator/api/v1"

	"k8s.io/apimachinery/pkg/api/meta"
	"k8s.io/apimachinery/pkg/runtime/schema"

	"github.com/google/uuid"

	"github.com/SAP/sap-btp-service-operator/client/sm"

	smClientTypes "github.com/SAP/sap-btp-service-operator/client/sm/types"

	corev1 "k8s.io/api/core/v1"
	apierrors "k8s.io/apimachinery/pkg/api/errors"
	metav1 "k8s.io/apimachinery/pkg/apis/meta/v1"
	"k8s.io/apimachinery/pkg/types"
	ctrl "sigs.k8s.io/controller-runtime"
	"sigs.k8s.io/controller-runtime/pkg/client"
	"sigs.k8s.io/controller-runtime/pkg/controller/controllerutil"
)

const (
	secretNameTakenErrorFormat    = "the specified secret name '%s' is already taken. Choose another name and try again"
	secretAlreadyOwnedErrorFormat = "secret %s belongs to another binding %s, choose a different name"
)

// ServiceBindingReconciler reconciles a ServiceBinding object
type ServiceBindingReconciler struct {
	client.Client
	Log         logr.Logger
	Scheme      *runtime.Scheme
	GetSMClient func(ctx context.Context, instance *v1.ServiceInstance) (sm.Client, error)
	Config      config.Config
	Recorder    record.EventRecorder
}

// +kubebuilder:rbac:groups=services.cloud.sap.com,resources=servicebindings,verbs=get;list;watch;create;update;patch;delete
// +kubebuilder:rbac:groups=services.cloud.sap.com,resources=servicebindings/status,verbs=get;update;patch
// +kubebuilder:rbac:groups=core,resources=secrets,verbs=get;list;watch;create;update;patch;delete
// +kubebuilder:rbac:groups=core,resources=events,verbs=get;list;watch;create;update;patch;delete
// +kubebuilder:rbac:groups=coordination.k8s.io,resources=leases,verbs=get;list;create;update

func (r *ServiceBindingReconciler) Reconcile(ctx context.Context, req ctrl.Request) (ctrl.Result, error) {
	log := r.Log.WithValues("servicebinding", req.NamespacedName).WithValues("correlation_id", uuid.New().String(), req.Name, req.Namespace)
	ctx = context.WithValue(ctx, utils.LogKey{}, log)

	serviceBinding := &v1.ServiceBinding{}
	if err := r.Client.Get(ctx, req.NamespacedName, serviceBinding); err != nil {
		if !apierrors.IsNotFound(err) {
			log.Error(err, "unable to fetch ServiceBinding")
		}
		return ctrl.Result{}, client.IgnoreNotFound(err)
	}
	serviceBinding = serviceBinding.DeepCopy()
	log.Info(fmt.Sprintf("Current generation is %v and observed is %v", serviceBinding.Generation, common.GetObservedGeneration(serviceBinding)))

	if len(serviceBinding.GetConditions()) == 0 {
		if err := utils.InitConditions(ctx, r.Client, serviceBinding); err != nil {
			return ctrl.Result{}, err
		}
	}

	serviceInstance, instanceErr := r.getServiceInstanceForBinding(ctx, serviceBinding)
	if instanceErr != nil {
		if !apierrors.IsNotFound(instanceErr) {
			log.Error(instanceErr, "failed to get service instance for binding")
			return ctrl.Result{}, instanceErr
		} else if !utils.IsMarkedForDeletion(serviceBinding.ObjectMeta) {
			//instance is not found and binding is not marked for deletion
			instanceNamespace := serviceBinding.Namespace
			if len(serviceBinding.Spec.ServiceInstanceNamespace) > 0 {
				instanceNamespace = serviceBinding.Spec.ServiceInstanceNamespace
			}
			errMsg := fmt.Sprintf("couldn't find the service instance '%s' in namespace '%s'", serviceBinding.Spec.ServiceInstanceName, instanceNamespace)
			utils.SetBlockedCondition(ctx, errMsg, serviceBinding)
			if updateErr := utils.UpdateStatus(ctx, r.Client, serviceBinding); updateErr != nil {
				return ctrl.Result{}, updateErr
			}
			return ctrl.Result{}, instanceErr
		}
	}

	if utils.IsMarkedForDeletion(serviceBinding.ObjectMeta) {
		return r.delete(ctx, serviceBinding, serviceInstance)
	}

	if len(serviceBinding.Status.OperationURL) > 0 {
		// ongoing operation - poll status from SM
		return r.poll(ctx, serviceBinding, serviceInstance)
	}

	if controllerutil.AddFinalizer(serviceBinding, common.FinalizerName) {
		log.Info(fmt.Sprintf("added finalizer '%s' to service binding", common.FinalizerName))
		if err := r.Client.Update(ctx, serviceBinding); err != nil {
			return ctrl.Result{}, err
		}
	}

	readyCond := meta.FindStatusCondition(serviceBinding.Status.Conditions, common.ConditionReady)
	if serviceBinding.Status.BindingID != "" && readyCond != nil && readyCond.ObservedGeneration != serviceBinding.Generation {
		// cred rotation or secret template changed
		log.Info("binding's generation changed, maintaining secret")
		return r.maintainSecret(ctx, serviceBinding, serviceInstance)
	}

	isBindingReady := readyCond != nil && readyCond.Status == metav1.ConditionTrue
	isCredRotationInProgress := meta.IsStatusConditionTrue(serviceBinding.Status.Conditions, common.ConditionCredRotationInProgress)
	if isBindingReady {
		if isStaleServiceBinding(serviceBinding) {
			return r.handleStaleServiceBinding(ctx, serviceBinding)
		}

		if !isCredRotationInProgress {
			if initCredRotationIfRequired(serviceBinding) {
				log.Info("cred rotation required, updating status")
				return ctrl.Result{}, utils.UpdateStatus(ctx, r.Client, serviceBinding)
			} else {
				log.Info("Binding in final state, maintaining secret")
				return r.maintain(ctx, serviceBinding)
			}
		}
	}

	if isCredRotationInProgress {
		if err := r.rotateCredentials(ctx, serviceBinding, serviceInstance); err != nil {
			return ctrl.Result{}, err
		}
	}

	if !serviceInstanceUsable(serviceInstance) {
		instanceErr := fmt.Errorf("service instance '%s' is not usable", serviceBinding.Spec.ServiceInstanceName)
		utils.SetBlockedCondition(ctx, instanceErr.Error(), serviceBinding)
		if err := utils.UpdateStatus(ctx, r.Client, serviceBinding); err != nil {
			return ctrl.Result{}, err
		}
		return ctrl.Result{}, instanceErr
	}

<<<<<<< HEAD
=======
	if utils.IsInProgress(serviceInstance) {
		log.Info(fmt.Sprintf("Service instance with k8s name %s is not ready for binding yet", serviceInstance.Name))
		utils.SetInProgressConditions(ctx, smClientTypes.CREATE, fmt.Sprintf("creation in progress, waiting for service instance '%s' to be ready", serviceBinding.Spec.ServiceInstanceName), serviceBinding, false)

		return ctrl.Result{Requeue: true, RequeueAfter: r.Config.PollInterval}, utils.UpdateStatus(ctx, r.Client, serviceBinding)
	}

>>>>>>> 9148d9ab
	//set owner instance only for original bindings (not rotated)
	if serviceBinding.Labels == nil || len(serviceBinding.Labels[common.StaleBindingIDLabel]) == 0 {
		if !bindingAlreadyOwnedByInstance(serviceInstance, serviceBinding) &&
			serviceInstance.Namespace == serviceBinding.Namespace { //cross namespace reference not allowed
			if err := r.setOwner(ctx, serviceInstance, serviceBinding); err != nil {
				log.Error(err, "failed to set owner reference for binding")
				return ctrl.Result{}, err
			}
		}
	}

	if serviceBinding.Status.BindingID == "" {
		if err := r.validateSecretNameIsAvailable(ctx, serviceBinding); err != nil {
			utils.SetBlockedCondition(ctx, err.Error(), serviceBinding)
			return ctrl.Result{}, utils.UpdateStatus(ctx, r.Client, serviceBinding)
		}

		smClient, err := r.GetSMClient(ctx, serviceInstance)
		if err != nil {
			return utils.MarkAsTransientError(ctx, r.Client, common.Unknown, err, serviceBinding)
		}

		smBinding, err := r.getBindingForRecovery(ctx, smClient, serviceBinding)
		if err != nil {
			log.Error(err, "failed to check binding recovery")
			return utils.MarkAsTransientError(ctx, r.Client, smClientTypes.CREATE, err, serviceBinding)
		}
		if smBinding != nil {
			return r.recover(ctx, serviceBinding, smBinding)
		}

		return r.createBinding(ctx, smClient, serviceInstance, serviceBinding)
	}

	log.Error(fmt.Errorf("update binding is not allowed, this line should not be reached"), "")
	return ctrl.Result{}, nil
}

func (r *ServiceBindingReconciler) updateSecret(ctx context.Context, serviceBinding *v1.ServiceBinding, serviceInstance *v1.ServiceInstance, log logr.Logger) error {
	log.Info("Updating secret according to the new template")
	smClient, err := r.GetSMClient(ctx, serviceInstance)
	if err != nil {
		return err
	}
	smBinding, err := smClient.GetBindingByID(serviceBinding.Status.BindingID, nil)
	if err != nil {
		log.Error(err, "failed to get binding for update secret")
		return err
	}
	if smBinding != nil {
		if smBinding.Credentials != nil {
			if err = r.storeBindingSecret(ctx, serviceBinding, smBinding); err != nil {
				return err
			}
			log.Info("Updating binding", "bindingID", smBinding.ID)
			utils.SetSuccessConditions(smClientTypes.UPDATE, serviceBinding, false)
		}
	}
	return nil
}

func (r *ServiceBindingReconciler) SetupWithManager(mgr ctrl.Manager) error {
	return ctrl.NewControllerManagedBy(mgr).
		For(&v1.ServiceBinding{}).
		WithOptions(controller.Options{RateLimiter: workqueue.NewItemExponentialFailureRateLimiter(r.Config.RetryBaseDelay, r.Config.RetryMaxDelay)}).
		Complete(r)
}

func (r *ServiceBindingReconciler) createBinding(ctx context.Context, smClient sm.Client, serviceInstance *v1.ServiceInstance, serviceBinding *v1.ServiceBinding) (ctrl.Result, error) {
	log := utils.GetLogger(ctx)
	log.Info("Creating smBinding in SM")
	serviceBinding.Status.InstanceID = serviceInstance.Status.InstanceID
	_, bindingParameters, err := utils.BuildSMRequestParameters(serviceBinding.Namespace, serviceBinding.Spec.ParametersFrom, serviceBinding.Spec.Parameters)
	if err != nil {
		log.Error(err, "failed to parse smBinding parameters")
		return utils.MarkAsNonTransientError(ctx, r.Client, smClientTypes.CREATE, err, serviceBinding)
	}

	smBinding, operationURL, bindErr := smClient.Bind(&smClientTypes.ServiceBinding{
		Name: serviceBinding.Spec.ExternalName,
		Labels: smClientTypes.Labels{
			common.NamespaceLabel: []string{serviceBinding.Namespace},
			common.K8sNameLabel:   []string{serviceBinding.Name},
			common.ClusterIDLabel: []string{r.Config.ClusterID},
		},
		ServiceInstanceID: serviceInstance.Status.InstanceID,
		Parameters:        bindingParameters,
	}, nil, utils.BuildUserInfo(ctx, serviceBinding.Spec.UserInfo))

	if bindErr != nil {
		log.Error(err, "failed to create service binding", "serviceInstanceID", serviceInstance.Status.InstanceID)
		return utils.HandleError(ctx, r.Client, smClientTypes.CREATE, bindErr, serviceBinding)
	}

	if operationURL != "" {
		var bindingID string
		if bindingID = sm.ExtractBindingID(operationURL); len(bindingID) == 0 {
			return utils.MarkAsNonTransientError(ctx, r.Client, smClientTypes.CREATE, fmt.Errorf("failed to extract smBinding ID from operation URL %s", operationURL), serviceBinding)
		}
		serviceBinding.Status.BindingID = bindingID

		log.Info("Create smBinding request is async")
		serviceBinding.Status.OperationURL = operationURL
		serviceBinding.Status.OperationType = smClientTypes.CREATE
		utils.SetInProgressConditions(ctx, smClientTypes.CREATE, "", serviceBinding, false)
		if err := utils.UpdateStatus(ctx, r.Client, serviceBinding); err != nil {
			log.Error(err, "unable to update ServiceBinding status")
			return ctrl.Result{}, err
		}
		return ctrl.Result{Requeue: true, RequeueAfter: r.Config.PollInterval}, nil
	}

	log.Info("Binding created successfully")

	if err := r.storeBindingSecret(ctx, serviceBinding, smBinding); err != nil {
		return r.handleSecretError(ctx, smClientTypes.CREATE, err, serviceBinding)
	}

	subaccountID := ""
	if len(smBinding.Labels["subaccount_id"]) > 0 {
		subaccountID = smBinding.Labels["subaccount_id"][0]
	}

	serviceBinding.Status.BindingID = smBinding.ID
	serviceBinding.Status.SubaccountID = subaccountID
	serviceBinding.Status.Ready = metav1.ConditionTrue
	utils.SetSuccessConditions(smClientTypes.CREATE, serviceBinding, false)
	log.Info("Updating binding", "bindingID", smBinding.ID)

	return ctrl.Result{}, utils.UpdateStatus(ctx, r.Client, serviceBinding)
}

func (r *ServiceBindingReconciler) delete(ctx context.Context, serviceBinding *v1.ServiceBinding, serviceInstance *v1.ServiceInstance) (ctrl.Result, error) {
	log := utils.GetLogger(ctx)
	if controllerutil.ContainsFinalizer(serviceBinding, common.FinalizerName) {
		smClient, err := r.GetSMClient(ctx, serviceInstance)
		if err != nil {
			return utils.MarkAsTransientError(ctx, r.Client, common.Unknown, err, serviceBinding)
		}

		if len(serviceBinding.Status.BindingID) == 0 {
			log.Info("No binding id found validating binding does not exists in SM before removing finalizer")
			smBinding, err := r.getBindingForRecovery(ctx, smClient, serviceBinding)
			if err != nil {
				return ctrl.Result{}, err
			}
			if smBinding != nil {
				log.Info("binding exists in SM continue with deletion")
				serviceBinding.Status.BindingID = smBinding.ID
				utils.SetInProgressConditions(ctx, smClientTypes.DELETE, "delete after recovery", serviceBinding, false)
				return ctrl.Result{}, utils.UpdateStatus(ctx, r.Client, serviceBinding)
			}

			// make sure there's no secret stored for the binding
			if err := r.deleteBindingSecret(ctx, serviceBinding); err != nil {
				return ctrl.Result{}, err
			}

			log.Info("Binding does not exists in SM, removing finalizer")
			if err := utils.RemoveFinalizer(ctx, r.Client, serviceBinding, common.FinalizerName); err != nil {
				return ctrl.Result{}, err
			}
			return ctrl.Result{}, nil
		}

		if len(serviceBinding.Status.OperationURL) > 0 && serviceBinding.Status.OperationType == smClientTypes.DELETE {
			// ongoing delete operation - poll status from SM
			return r.poll(ctx, serviceBinding, serviceInstance)
		}

		log.Info(fmt.Sprintf("Deleting binding with id %v from SM", serviceBinding.Status.BindingID))
		operationURL, unbindErr := smClient.Unbind(serviceBinding.Status.BindingID, nil, utils.BuildUserInfo(ctx, serviceBinding.Spec.UserInfo))
		if unbindErr != nil {
			return utils.HandleDeleteError(ctx, r.Client, unbindErr, serviceBinding)
		}

		if operationURL != "" {
			log.Info("Deleting binding async")
			serviceBinding.Status.OperationURL = operationURL
			serviceBinding.Status.OperationType = smClientTypes.DELETE
			utils.SetInProgressConditions(ctx, smClientTypes.DELETE, "", serviceBinding, false)
			if err := utils.UpdateStatus(ctx, r.Client, serviceBinding); err != nil {
				return ctrl.Result{}, err
			}
			return ctrl.Result{Requeue: true, RequeueAfter: r.Config.PollInterval}, nil
		}

		log.Info("Binding was deleted successfully")
		return r.deleteSecretAndRemoveFinalizer(ctx, serviceBinding)
	}
	return ctrl.Result{}, nil
}

func (r *ServiceBindingReconciler) poll(ctx context.Context, serviceBinding *v1.ServiceBinding, serviceInstance *v1.ServiceInstance) (ctrl.Result, error) {
	log := utils.GetLogger(ctx)
	log.Info(fmt.Sprintf("resource is in progress, found operation url %s", serviceBinding.Status.OperationURL))

	smClient, err := r.GetSMClient(ctx, serviceInstance)
	if err != nil {
		return utils.MarkAsTransientError(ctx, r.Client, common.Unknown, err, serviceBinding)
	}

	status, statusErr := smClient.Status(serviceBinding.Status.OperationURL, nil)
	if statusErr != nil {
		log.Info(fmt.Sprintf("failed to fetch operation, got error from SM: %s", statusErr.Error()), "operationURL", serviceBinding.Status.OperationURL)
		utils.SetInProgressConditions(ctx, serviceBinding.Status.OperationType, string(smClientTypes.INPROGRESS), serviceBinding, false)
		freshStatus := v1.ServiceBindingStatus{
			Conditions: serviceBinding.GetConditions(),
		}
		if utils.IsMarkedForDeletion(serviceBinding.ObjectMeta) {
			freshStatus.BindingID = serviceBinding.Status.BindingID
		}
		serviceBinding.Status = freshStatus
		if err := utils.UpdateStatus(ctx, r.Client, serviceBinding); err != nil {
			log.Error(err, "failed to update status during polling")
		}
		return ctrl.Result{}, statusErr
	}

	if status == nil {
		return utils.MarkAsTransientError(ctx, r.Client, serviceBinding.Status.OperationType, fmt.Errorf("failed to get last operation status of %s", serviceBinding.Name), serviceBinding)
	}
	switch status.State {
	case smClientTypes.INPROGRESS:
		fallthrough
	case smClientTypes.PENDING:
		if len(status.Description) != 0 {
			utils.SetInProgressConditions(ctx, status.Type, status.Description, serviceBinding, true)
			if err := utils.UpdateStatus(ctx, r.Client, serviceBinding); err != nil {
				log.Error(err, "unable to update ServiceBinding polling description")
				return ctrl.Result{}, err
			}
		}
		return ctrl.Result{Requeue: true, RequeueAfter: r.Config.PollInterval}, nil
	case smClientTypes.FAILED:
		// non transient error - should not retry
		utils.SetFailureConditions(status.Type, status.Description, serviceBinding, true)
		if serviceBinding.Status.OperationType == smClientTypes.DELETE {
			serviceBinding.Status.OperationURL = ""
			serviceBinding.Status.OperationType = ""
			if err := utils.UpdateStatus(ctx, r.Client, serviceBinding); err != nil {
				log.Error(err, "unable to update ServiceBinding status")
				return ctrl.Result{}, err
			}
			errMsg := "Async unbind operation failed"
			if status.Errors != nil {
				errMsg = fmt.Sprintf("Async unbind operation failed, errors: %s", string(status.Errors))
			}
			return ctrl.Result{}, fmt.Errorf(errMsg)
		}
	case smClientTypes.SUCCEEDED:
		utils.SetSuccessConditions(status.Type, serviceBinding, true)
		switch serviceBinding.Status.OperationType {
		case smClientTypes.CREATE:
			smBinding, err := smClient.GetBindingByID(serviceBinding.Status.BindingID, nil)
			if err != nil || smBinding == nil {
				log.Error(err, fmt.Sprintf("binding %s succeeded but could not fetch it from SM", serviceBinding.Status.BindingID))
				return ctrl.Result{}, err
			}
			if len(smBinding.Labels["subaccount_id"]) > 0 {
				serviceBinding.Status.SubaccountID = smBinding.Labels["subaccount_id"][0]
			}

			if err := r.storeBindingSecret(ctx, serviceBinding, smBinding); err != nil {
				return r.handleSecretError(ctx, smClientTypes.CREATE, err, serviceBinding)
			}
			utils.SetSuccessConditions(status.Type, serviceBinding, false)
		case smClientTypes.DELETE:
			return r.deleteSecretAndRemoveFinalizer(ctx, serviceBinding)
		}
	}

	serviceBinding.Status.OperationURL = ""
	serviceBinding.Status.OperationType = ""

	return ctrl.Result{}, utils.UpdateStatus(ctx, r.Client, serviceBinding)
}

func (r *ServiceBindingReconciler) getBindingForRecovery(ctx context.Context, smClient sm.Client, serviceBinding *v1.ServiceBinding) (*smClientTypes.ServiceBinding, error) {
	log := utils.GetLogger(ctx)
	nameQuery := fmt.Sprintf("name eq '%s'", serviceBinding.Spec.ExternalName)
	clusterIDQuery := fmt.Sprintf("context/clusterid eq '%s'", r.Config.ClusterID)
	namespaceQuery := fmt.Sprintf("context/namespace eq '%s'", serviceBinding.Namespace)
	k8sNameQuery := fmt.Sprintf("%s eq '%s'", common.K8sNameLabel, serviceBinding.Name)
	parameters := sm.Parameters{
		FieldQuery:    []string{nameQuery, clusterIDQuery, namespaceQuery},
		LabelQuery:    []string{k8sNameQuery},
		GeneralParams: []string{"attach_last_operations=true"},
	}
	log.Info(fmt.Sprintf("binding recovery query params: %s, %s, %s, %s", nameQuery, clusterIDQuery, namespaceQuery, k8sNameQuery))

	bindings, err := smClient.ListBindings(&parameters)
	if err != nil {
		log.Error(err, "failed to list bindings in SM")
		return nil, err
	}
	if bindings != nil {
		log.Info(fmt.Sprintf("found %d bindings", len(bindings.ServiceBindings)))
		if len(bindings.ServiceBindings) == 1 {
			return &bindings.ServiceBindings[0], nil
		}
	}
	return nil, nil
}

func (r *ServiceBindingReconciler) maintain(ctx context.Context, binding *v1.ServiceBinding) (ctrl.Result, error) {
	log := utils.GetLogger(ctx)
	shouldUpdateStatus := false
	if !utils.IsFailed(binding) {
		secret, err := r.getSecret(ctx, binding.Namespace, binding.Spec.SecretName)
		if err != nil {
			// secret was deleted
			if apierrors.IsNotFound(err) && !utils.IsMarkedForDeletion(binding.ObjectMeta) {
				log.Info(fmt.Sprintf("secret not found recovering binding %s", binding.Name))
				binding.Status.BindingID = ""
				binding.Status.Ready = metav1.ConditionFalse
				utils.SetInProgressConditions(ctx, smClientTypes.CREATE, "recreating deleted secret", binding, false)
				shouldUpdateStatus = true
				r.Recorder.Event(binding, corev1.EventTypeWarning, "SecretDeleted", "SecretDeleted")
			} else {
				return ctrl.Result{}, err
			}
		} else { // secret exists, validate it has the required labels
			if secret.Labels == nil {
				secret.Labels = map[string]string{}
			}
			if secret.Labels[common.ManagedByBTPOperatorLabel] != "true" {
				secret.Labels[common.ManagedByBTPOperatorLabel] = "true"
				if err = r.Client.Update(ctx, secret); err != nil {
					log.Error(err, "failed to update secret labels")
					return ctrl.Result{}, err
				}
			}
		}
	}

	if shouldUpdateStatus {
		log.Info(fmt.Sprintf("maintanance required for binding %s", binding.Name))
		return ctrl.Result{}, utils.UpdateStatus(ctx, r.Client, binding)
	}

	return ctrl.Result{}, nil
}

func (r *ServiceBindingReconciler) maintainSecret(ctx context.Context, serviceBinding *v1.ServiceBinding, serviceInstance *v1.ServiceInstance) (ctrl.Result, error) {
	log := utils.GetLogger(ctx)
	if err := r.updateSecret(ctx, serviceBinding, serviceInstance, log); err != nil {
		return r.handleSecretError(ctx, smClientTypes.UPDATE, err, serviceBinding)
	}
	if err := utils.UpdateStatus(ctx, r.Client, serviceBinding); err != nil {
		return r.handleSecretError(ctx, smClientTypes.UPDATE, err, serviceBinding)
	}
	return ctrl.Result{}, nil
}

func (r *ServiceBindingReconciler) getServiceInstanceForBinding(ctx context.Context, binding *v1.ServiceBinding) (*v1.ServiceInstance, error) {
	log := utils.GetLogger(ctx)
	serviceInstance := &v1.ServiceInstance{}
	namespace := binding.Namespace
	if len(binding.Spec.ServiceInstanceNamespace) > 0 {
		namespace = binding.Spec.ServiceInstanceNamespace
	}
	log.Info(fmt.Sprintf("getting service instance named %s in namespace %s for binding %s in namespace %s", binding.Spec.ServiceInstanceName, namespace, binding.Name, binding.Namespace))
	if err := r.Client.Get(ctx, types.NamespacedName{Name: binding.Spec.ServiceInstanceName, Namespace: namespace}, serviceInstance); err != nil {
		return serviceInstance, err
	}

	return serviceInstance.DeepCopy(), nil
}

func (r *ServiceBindingReconciler) setOwner(ctx context.Context, serviceInstance *v1.ServiceInstance, serviceBinding *v1.ServiceBinding) error {
	log := utils.GetLogger(ctx)
	log.Info("Binding instance as owner of binding", "bindingName", serviceBinding.Name, "instanceName", serviceInstance.Name)
	if err := controllerutil.SetControllerReference(serviceInstance, serviceBinding, r.Scheme); err != nil {
		log.Error(err, fmt.Sprintf("Could not update the smBinding %s owner instance reference", serviceBinding.Name))
		return err
	}
	if err := r.Client.Update(ctx, serviceBinding); err != nil {
		log.Error(err, "Failed to set controller reference", "bindingName", serviceBinding.Name)
		return err
	}
	return nil
}

func (r *ServiceBindingReconciler) resyncBindingStatus(ctx context.Context, k8sBinding *v1.ServiceBinding, smBinding *smClientTypes.ServiceBinding) {
	k8sBinding.Status.BindingID = smBinding.ID
	k8sBinding.Status.InstanceID = smBinding.ServiceInstanceID
	k8sBinding.Status.OperationURL = ""
	k8sBinding.Status.OperationType = ""

	bindingStatus := smClientTypes.SUCCEEDED
	operationType := smClientTypes.CREATE
	description := ""
	if smBinding.LastOperation != nil {
		bindingStatus = smBinding.LastOperation.State
		operationType = smBinding.LastOperation.Type
		description = smBinding.LastOperation.Description
	} else if !smBinding.Ready {
		bindingStatus = smClientTypes.FAILED
	}
	switch bindingStatus {
	case smClientTypes.PENDING:
		fallthrough
	case smClientTypes.INPROGRESS:
		k8sBinding.Status.OperationURL = sm.BuildOperationURL(smBinding.LastOperation.ID, smBinding.ID, smClientTypes.ServiceBindingsURL)
		k8sBinding.Status.OperationType = smBinding.LastOperation.Type
		utils.SetInProgressConditions(ctx, smBinding.LastOperation.Type, smBinding.LastOperation.Description, k8sBinding, false)
	case smClientTypes.SUCCEEDED:
		utils.SetSuccessConditions(operationType, k8sBinding, false)
	case smClientTypes.FAILED:
		utils.SetFailureConditions(operationType, description, k8sBinding, false)
	}
}

func (r *ServiceBindingReconciler) storeBindingSecret(ctx context.Context, k8sBinding *v1.ServiceBinding, smBinding *smClientTypes.ServiceBinding) error {
	log := utils.GetLogger(ctx)
	logger := log.WithValues("bindingName", k8sBinding.Name, "secretName", k8sBinding.Spec.SecretName)

	var secret *corev1.Secret
	var err error

	if k8sBinding.Spec.SecretTemplate != "" {
		secret, err = r.createBindingSecretFromSecretTemplate(ctx, k8sBinding, smBinding)
	} else {
		secret, err = r.createBindingSecret(ctx, k8sBinding, smBinding)
	}

	if err != nil {
		return err
	}
	if err = controllerutil.SetControllerReference(k8sBinding, secret, r.Scheme); err != nil {
		logger.Error(err, "Failed to set secret owner")
		return err
	}

	if secret.Labels == nil {
		secret.Labels = map[string]string{}
	}
	secret.Labels[common.ManagedByBTPOperatorLabel] = "true"

	if secret.Annotations == nil {
		secret.Annotations = map[string]string{}
	}
	secret.Annotations["binding"] = k8sBinding.Name

	return r.createOrUpdateBindingSecret(ctx, k8sBinding, secret)
}

func (r *ServiceBindingReconciler) createBindingSecret(ctx context.Context, k8sBinding *v1.ServiceBinding, smBinding *smClientTypes.ServiceBinding) (*corev1.Secret, error) {
	credentialsMap, err := r.getSecretDefaultData(ctx, k8sBinding, smBinding)
	if err != nil {
		return nil, err
	}

	secret := &corev1.Secret{
		ObjectMeta: metav1.ObjectMeta{
			Name:        k8sBinding.Spec.SecretName,
			Annotations: map[string]string{"binding": k8sBinding.Name},
			Labels:      map[string]string{common.ManagedByBTPOperatorLabel: "true"},
			Namespace:   k8sBinding.Namespace,
		},
		Data: credentialsMap,
	}
	return secret, nil
}

func (r *ServiceBindingReconciler) getSecretDefaultData(ctx context.Context, k8sBinding *v1.ServiceBinding, smBinding *smClientTypes.ServiceBinding) (map[string][]byte, error) {
	log := utils.GetLogger(ctx).WithValues("bindingName", k8sBinding.Name, "secretName", k8sBinding.Spec.SecretName)

	var credentialsMap map[string][]byte
	var credentialProperties []utils.SecretMetadataProperty

	if len(smBinding.Credentials) == 0 {
		log.Info("Binding credentials are empty")
		credentialsMap = make(map[string][]byte)
	} else if k8sBinding.Spec.SecretKey != nil {
		credentialsMap = map[string][]byte{
			*k8sBinding.Spec.SecretKey: smBinding.Credentials,
		}
		credentialProperties = []utils.SecretMetadataProperty{
			{
				Name:      *k8sBinding.Spec.SecretKey,
				Format:    string(utils.JSON),
				Container: true,
			},
		}
	} else {
		var err error
		credentialsMap, credentialProperties, err = utils.NormalizeCredentials(smBinding.Credentials)
		if err != nil {
			log.Error(err, "Failed to store binding secret")
			return nil, fmt.Errorf("failed to create secret. Error: %v", err.Error())
		}
	}

	metaDataProperties, err := r.addInstanceInfo(ctx, k8sBinding, credentialsMap)
	if err != nil {
		log.Error(err, "failed to enrich binding with service instance info")
	}

	if k8sBinding.Spec.SecretRootKey != nil {
		var err error
		credentialsMap, err = singleKeyMap(credentialsMap, *k8sBinding.Spec.SecretRootKey)
		if err != nil {
			return nil, err
		}
	} else {
		metadata := map[string][]utils.SecretMetadataProperty{
			"metaDataProperties":   metaDataProperties,
			"credentialProperties": credentialProperties,
		}
		metadataByte, err := json.Marshal(metadata)
		if err != nil {
			log.Error(err, "failed to enrich binding with metadata")
		} else {
			credentialsMap[".metadata"] = metadataByte
		}
	}
	return credentialsMap, nil
}

func (r *ServiceBindingReconciler) createBindingSecretFromSecretTemplate(ctx context.Context, k8sBinding *v1.ServiceBinding, smBinding *smClientTypes.ServiceBinding) (*corev1.Secret, error) {
	log := utils.GetLogger(ctx)
	logger := log.WithValues("bindingName", k8sBinding.Name, "secretName", k8sBinding.Spec.SecretName)

	logger.Info("Create Object using SecretTemplate from ServiceBinding Specs")
	inputSmCredentials := smBinding.Credentials
	smBindingCredentials := make(map[string]interface{})
	if inputSmCredentials != nil {
		err := json.Unmarshal(inputSmCredentials, &smBindingCredentials)
		if err != nil {
			logger.Error(err, "failed to unmarshal given service binding credentials")
			return nil, errors.Wrap(err, "failed to unmarshal given service binding credentials")
		}
	}

	instanceInfos, err := r.getInstanceInfo(ctx, k8sBinding)
	if err != nil {
		logger.Error(err, "failed to addInstanceInfo")
		return nil, errors.Wrap(err, "failed to add service instance info")
	}

	parameters := commonutils.GetSecretDataForTemplate(smBindingCredentials, instanceInfos)
	templateName := fmt.Sprintf("%s/%s", k8sBinding.Namespace, k8sBinding.Name)
	secret, err := commonutils.CreateSecretFromTemplate(templateName, k8sBinding.Spec.SecretTemplate, "missingkey=error", parameters)
	if err != nil {
		logger.Error(err, "failed to create secret from template")
		return nil, errors.Wrap(err, "failed to create secret from template")
	}
	secret.SetNamespace(k8sBinding.Namespace)
	secret.SetName(k8sBinding.Spec.SecretName)
	if secret.Labels == nil {
		secret.Labels = map[string]string{}
	}
	secret.Labels[common.ManagedByBTPOperatorLabel] = "true"

	// if no data provided use the default data
	if len(secret.Data) == 0 && len(secret.StringData) == 0 {
		credentialsMap, err := r.getSecretDefaultData(ctx, k8sBinding, smBinding)
		if err != nil {
			return nil, err
		}
		secret.Data = credentialsMap
	}
	return secret, nil
}

func (r *ServiceBindingReconciler) createOrUpdateBindingSecret(ctx context.Context, binding *v1.ServiceBinding, secret *corev1.Secret) error {
	log := utils.GetLogger(ctx)
	dbSecret := &corev1.Secret{}
	create := false
	if err := r.Client.Get(ctx, types.NamespacedName{Name: binding.Spec.SecretName, Namespace: binding.Namespace}, dbSecret); err != nil {
		if !apierrors.IsNotFound(err) {
			return err
		}
		create = true
	}

	if create {
		log.Info("Creating binding secret", "name", secret.Name)
		if err := r.Client.Create(ctx, secret); err != nil {
			if !apierrors.IsAlreadyExists(err) {
				return err
			}
			return nil
		}
		r.Recorder.Event(binding, corev1.EventTypeNormal, "SecretCreated", "SecretCreated")
		return nil
	}

	log.Info("Updating existing binding secret", "name", secret.Name)
	dbSecret.Data = secret.Data
	dbSecret.StringData = secret.StringData
	dbSecret.Labels = secret.Labels
	dbSecret.Annotations = secret.Annotations
	return r.Client.Update(ctx, dbSecret)
}

func (r *ServiceBindingReconciler) deleteBindingSecret(ctx context.Context, binding *v1.ServiceBinding) error {
	log := utils.GetLogger(ctx)
	log.Info("Deleting binding secret")
	bindingSecret := &corev1.Secret{}
	if err := r.Client.Get(ctx, types.NamespacedName{
		Namespace: binding.Namespace,
		Name:      binding.Spec.SecretName,
	}, bindingSecret); err != nil {
		if !apierrors.IsNotFound(err) {
			log.Error(err, "unable to fetch binding secret")
			return err
		}

		// secret not found, nothing more to do
		log.Info("secret was deleted successfully")
		return nil
	}
	bindingSecret = bindingSecret.DeepCopy()

	if err := r.Client.Delete(ctx, bindingSecret); err != nil {
		log.Error(err, "Failed to delete binding secret")
		return err
	}

	log.Info("secret was deleted successfully")
	return nil
}

func (r *ServiceBindingReconciler) deleteSecretAndRemoveFinalizer(ctx context.Context, serviceBinding *v1.ServiceBinding) (ctrl.Result, error) {
	// delete binding secret if exist
	if err := r.deleteBindingSecret(ctx, serviceBinding); err != nil {
		return ctrl.Result{}, err
	}

	return ctrl.Result{}, utils.RemoveFinalizer(ctx, r.Client, serviceBinding, common.FinalizerName)
}

func (r *ServiceBindingReconciler) getSecret(ctx context.Context, namespace string, name string) (*corev1.Secret, error) {
	secret := &corev1.Secret{}
	err := utils.GetSecretWithFallback(ctx, types.NamespacedName{Namespace: namespace, Name: name}, secret)
	return secret, err
}

func (r *ServiceBindingReconciler) validateSecretNameIsAvailable(ctx context.Context, binding *v1.ServiceBinding) error {
	currentSecret, err := r.getSecret(ctx, binding.Namespace, binding.Spec.SecretName)
	if err != nil {
		return client.IgnoreNotFound(err)
	}

	if metav1.IsControlledBy(currentSecret, binding) {
		return nil
	}

	ownerRef := metav1.GetControllerOf(currentSecret)
	if ownerRef != nil {
		owner, err := schema.ParseGroupVersion(ownerRef.APIVersion)
		if err != nil {
			return err
		}

		if owner.Group == binding.GroupVersionKind().Group && ownerRef.Kind == binding.Kind {
			return fmt.Errorf(secretAlreadyOwnedErrorFormat, binding.Spec.SecretName, ownerRef.Name)
		}
	}

	return fmt.Errorf(secretNameTakenErrorFormat, binding.Spec.SecretName)
}

func (r *ServiceBindingReconciler) handleSecretError(ctx context.Context, op smClientTypes.OperationCategory, err error, binding *v1.ServiceBinding) (ctrl.Result, error) {
	log := utils.GetLogger(ctx)
	log.Error(err, fmt.Sprintf("failed to store secret %s for binding %s", binding.Spec.SecretName, binding.Name))
	if apierrors.ReasonForError(err) == metav1.StatusReasonUnknown {
		return utils.MarkAsNonTransientError(ctx, r.Client, op, err, binding)
	}
	return utils.MarkAsTransientError(ctx, r.Client, op, err, binding)
}

func (r *ServiceBindingReconciler) getInstanceInfo(ctx context.Context, binding *v1.ServiceBinding) (map[string]string, error) {
	instance, err := r.getServiceInstanceForBinding(ctx, binding)
	if err != nil {
		return nil, err
	}
	instanceInfos := make(map[string]string)
	instanceInfos["instance_name"] = string(getInstanceNameForSecretCredentials(instance))
	instanceInfos["instance_guid"] = instance.Status.InstanceID
	instanceInfos["plan"] = instance.Spec.ServicePlanName
	instanceInfos["label"] = instance.Spec.ServiceOfferingName
	instanceInfos["type"] = instance.Spec.ServiceOfferingName
	if len(instance.Status.Tags) > 0 || len(instance.Spec.CustomTags) > 0 {
		tags := mergeInstanceTags(instance.Status.Tags, instance.Spec.CustomTags)
		instanceInfos["tags"] = strings.Join(tags, ",")
	}
	return instanceInfos, nil
}

func (r *ServiceBindingReconciler) addInstanceInfo(ctx context.Context, binding *v1.ServiceBinding, credentialsMap map[string][]byte) ([]utils.SecretMetadataProperty, error) {
	instance, err := r.getServiceInstanceForBinding(ctx, binding)
	if err != nil {
		return nil, err
	}

	credentialsMap["instance_name"] = getInstanceNameForSecretCredentials(instance)
	credentialsMap["instance_guid"] = []byte(instance.Status.InstanceID)
	credentialsMap["plan"] = []byte(instance.Spec.ServicePlanName)
	credentialsMap["label"] = []byte(instance.Spec.ServiceOfferingName)
	credentialsMap["type"] = []byte(instance.Spec.ServiceOfferingName)
	if len(instance.Status.Tags) > 0 || len(instance.Spec.CustomTags) > 0 {
		tagsBytes, err := json.Marshal(mergeInstanceTags(instance.Status.Tags, instance.Spec.CustomTags))
		if err != nil {
			return nil, err
		}
		credentialsMap["tags"] = tagsBytes
	}

	metadata := []utils.SecretMetadataProperty{
		{
			Name:   "instance_name",
			Format: string(utils.TEXT),
		},
		{
			Name:   "instance_guid",
			Format: string(utils.TEXT),
		},
		{
			Name:   "plan",
			Format: string(utils.TEXT),
		},
		{
			Name:   "label",
			Format: string(utils.TEXT),
		},
		{
			Name:   "type",
			Format: string(utils.TEXT),
		},
	}
	if _, ok := credentialsMap["tags"]; ok {
		metadata = append(metadata, utils.SecretMetadataProperty{Name: "tags", Format: string(utils.JSON)})
	}

	return metadata, nil
}

func (r *ServiceBindingReconciler) rotateCredentials(ctx context.Context, binding *v1.ServiceBinding, serviceInstance *v1.ServiceInstance) error {
	suffix := "-" + utils.RandStringRunes(6)
	log := utils.GetLogger(ctx)
	if binding.Annotations != nil {
		if _, ok := binding.Annotations[common.ForceRotateAnnotation]; ok {
			log.Info("Credentials rotation - deleting force rotate annotation")
			delete(binding.Annotations, common.ForceRotateAnnotation)
			if err := r.Client.Update(ctx, binding); err != nil {
				log.Info("Credentials rotation - failed to delete force rotate annotation")
				return err
			}
		}
	}

	credInProgressCondition := meta.FindStatusCondition(binding.GetConditions(), common.ConditionCredRotationInProgress)
	if credInProgressCondition.Reason == common.CredRotating {
		if len(binding.Status.BindingID) > 0 && binding.Status.Ready == metav1.ConditionTrue {
			log.Info("Credentials rotation - finished successfully")
			now := metav1.NewTime(time.Now())
			binding.Status.LastCredentialsRotationTime = &now
			return r.stopRotation(ctx, binding)
		} else if utils.IsFailed(binding) {
			log.Info("Credentials rotation - binding failed stopping rotation")
			return r.stopRotation(ctx, binding)
		}
		log.Info("Credentials rotation - waiting to finish")
		return nil
	}

	if len(binding.Status.BindingID) == 0 {
		log.Info("Credentials rotation - no binding id found nothing to do")
		return r.stopRotation(ctx, binding)
	}

	bindings := &v1.ServiceBindingList{}
	err := r.Client.List(ctx, bindings, client.MatchingLabels{common.StaleBindingIDLabel: binding.Status.BindingID}, client.InNamespace(binding.Namespace))
	if err != nil {
		return err
	}

	if len(bindings.Items) == 0 {
		smClient, err := r.GetSMClient(ctx, serviceInstance)
		if err != nil {
			return err
		}

		// rename current binding
		log.Info("Credentials rotation - renaming binding to old in SM", "current", binding.Spec.ExternalName)
		if _, errRenaming := smClient.RenameBinding(binding.Status.BindingID, binding.Spec.ExternalName+suffix, binding.Name+suffix); errRenaming != nil {
			log.Error(errRenaming, "Credentials rotation - failed renaming binding to old in SM", "binding", binding.Spec.ExternalName)
			utils.SetCredRotationInProgressConditions(common.CredPreparing, errRenaming.Error(), binding)
			if errStatus := utils.UpdateStatus(ctx, r.Client, binding); errStatus != nil {
				return errStatus
			}
			return errRenaming
		}

		log.Info("Credentials rotation - backing up old binding in K8S", "name", binding.Name+suffix)
		if err := r.createOldBinding(ctx, suffix, binding); err != nil {
			log.Error(err, "Credentials rotation - failed to back up old binding in K8S")

			utils.SetCredRotationInProgressConditions(common.CredPreparing, err.Error(), binding)
			if errStatus := utils.UpdateStatus(ctx, r.Client, binding); errStatus != nil {
				return errStatus
			}
			return err
		}
	}

	binding.Status.BindingID = ""
	binding.Status.Ready = metav1.ConditionFalse
	utils.SetInProgressConditions(ctx, smClientTypes.CREATE, "rotating binding credentials", binding, false)
	utils.SetCredRotationInProgressConditions(common.CredRotating, "", binding)
	return utils.UpdateStatus(ctx, r.Client, binding)
}

func (r *ServiceBindingReconciler) stopRotation(ctx context.Context, binding *v1.ServiceBinding) error {
	conditions := binding.GetConditions()
	meta.RemoveStatusCondition(&conditions, common.ConditionCredRotationInProgress)
	binding.Status.Conditions = conditions
	return utils.UpdateStatus(ctx, r.Client, binding)
}

func (r *ServiceBindingReconciler) createOldBinding(ctx context.Context, suffix string, binding *v1.ServiceBinding) error {
	oldBinding := newBindingObject(binding.Name+suffix, binding.Namespace)
	err := controllerutil.SetControllerReference(binding, oldBinding, r.Scheme)
	if err != nil {
		return err
	}
	oldBinding.Labels = map[string]string{
		common.StaleBindingIDLabel:         binding.Status.BindingID,
		common.StaleBindingRotationOfLabel: binding.Name,
	}
	spec := binding.Spec.DeepCopy()
	spec.CredRotationPolicy.Enabled = false
	spec.SecretName = spec.SecretName + suffix
	spec.ExternalName = spec.ExternalName + suffix
	oldBinding.Spec = *spec
	return r.Client.Create(ctx, oldBinding)
}

func (r *ServiceBindingReconciler) handleStaleServiceBinding(ctx context.Context, serviceBinding *v1.ServiceBinding) (ctrl.Result, error) {
	log := utils.GetLogger(ctx)
	originalBindingName, ok := serviceBinding.Labels[common.StaleBindingRotationOfLabel]
	if !ok {
		//if the user removed the "rotationOf" label the stale binding should be deleted otherwise it will remain forever
		log.Info("missing rotationOf label, unable to fetch original binding, deleting stale")
		return ctrl.Result{}, r.Client.Delete(ctx, serviceBinding)
	}
	origBinding := &v1.ServiceBinding{}
	if err := r.Client.Get(ctx, types.NamespacedName{Namespace: serviceBinding.Namespace, Name: originalBindingName}, origBinding); err != nil {
		if apierrors.IsNotFound(err) {
			log.Info("original binding not found, deleting stale binding")
			return ctrl.Result{}, r.Client.Delete(ctx, serviceBinding)
		}
		return ctrl.Result{}, err
	}
	if meta.IsStatusConditionTrue(origBinding.Status.Conditions, common.ConditionReady) {
		return ctrl.Result{}, r.Client.Delete(ctx, serviceBinding)
	}

	log.Info("not deleting stale binding since original binding is not ready")
	if !meta.IsStatusConditionPresentAndEqual(serviceBinding.Status.Conditions, common.ConditionPendingTermination, metav1.ConditionTrue) {
		pendingTerminationCondition := metav1.Condition{
			Type:               common.ConditionPendingTermination,
			Status:             metav1.ConditionTrue,
			Reason:             common.ConditionPendingTermination,
			Message:            "waiting for new credentials to be ready",
			ObservedGeneration: serviceBinding.GetGeneration(),
		}
		meta.SetStatusCondition(&serviceBinding.Status.Conditions, pendingTerminationCondition)
		return ctrl.Result{}, utils.UpdateStatus(ctx, r.Client, serviceBinding)
	}
	return ctrl.Result{}, nil
}

func (r *ServiceBindingReconciler) recover(ctx context.Context, serviceBinding *v1.ServiceBinding, smBinding *smClientTypes.ServiceBinding) (ctrl.Result, error) {
	log := utils.GetLogger(ctx)
	log.Info(fmt.Sprintf("found existing smBinding in SM with id %s, updating status", smBinding.ID))

	if smBinding.Credentials != nil {
		if err := r.storeBindingSecret(ctx, serviceBinding, smBinding); err != nil {
			operationType := smClientTypes.CREATE
			if smBinding.LastOperation != nil {
				operationType = smBinding.LastOperation.Type
			}
			return r.handleSecretError(ctx, operationType, err, serviceBinding)
		}
	}
	r.resyncBindingStatus(ctx, serviceBinding, smBinding)

	return ctrl.Result{}, utils.UpdateStatus(ctx, r.Client, serviceBinding)
}

func isStaleServiceBinding(binding *v1.ServiceBinding) bool {
	if utils.IsMarkedForDeletion(binding.ObjectMeta) {
		return false
	}

	if binding.Labels != nil {
		if _, ok := binding.Labels[common.StaleBindingIDLabel]; ok {
			if binding.Spec.CredRotationPolicy != nil {
				keepFor, _ := time.ParseDuration(binding.Spec.CredRotationPolicy.RotatedBindingTTL)
				if time.Since(binding.CreationTimestamp.Time) > keepFor {
					return true
				}
			}
		}
	}
	return false
}

func initCredRotationIfRequired(binding *v1.ServiceBinding) bool {
	if utils.IsFailed(binding) || !credRotationEnabled(binding) {
		return false
	}
	_, forceRotate := binding.Annotations[common.ForceRotateAnnotation]

	lastCredentialRotationTime := binding.Status.LastCredentialsRotationTime
	if lastCredentialRotationTime == nil {
		ts := metav1.NewTime(binding.CreationTimestamp.Time)
		lastCredentialRotationTime = &ts
	}

	rotationInterval, _ := time.ParseDuration(binding.Spec.CredRotationPolicy.RotationFrequency)
	if time.Since(lastCredentialRotationTime.Time) > rotationInterval || forceRotate {
		utils.SetCredRotationInProgressConditions(common.CredPreparing, "", binding)
		return true
	}

	return false
}

func credRotationEnabled(binding *v1.ServiceBinding) bool {
	return binding.Spec.CredRotationPolicy != nil && binding.Spec.CredRotationPolicy.Enabled
}

func mergeInstanceTags(offeringTags, customTags []string) []string {
	var tags []string

	for _, tag := range append(offeringTags, customTags...) {
		if !utils.SliceContains(tags, tag) {
			tags = append(tags, tag)
		}
	}
	return tags
}

func newBindingObject(name, namespace string) *v1.ServiceBinding {
	return &v1.ServiceBinding{
		TypeMeta: metav1.TypeMeta{
			APIVersion: v1.GroupVersion.String(),
			Kind:       "ServiceBinding",
		},
		ObjectMeta: metav1.ObjectMeta{
			Name:      name,
			Namespace: namespace,
		},
	}
}

func bindingAlreadyOwnedByInstance(instance *v1.ServiceInstance, binding *v1.ServiceBinding) bool {
	if existing := metav1.GetControllerOf(binding); existing != nil {
		aGV, err := schema.ParseGroupVersion(existing.APIVersion)
		if err != nil {
			return false
		}

		bGV, err := schema.ParseGroupVersion(instance.APIVersion)
		if err != nil {
			return false
		}

		return aGV.Group == bGV.Group && existing.Kind == instance.Kind && existing.Name == instance.Name
	}
	return false
}

func serviceInstanceUsable(instance *v1.ServiceInstance) bool {
	if utils.IsMarkedForDeletion(instance.ObjectMeta) {
		return false
	}
	return instance.Status.Ready == metav1.ConditionTrue
}

func getInstanceNameForSecretCredentials(instance *v1.ServiceInstance) []byte {
	if useMetaName, ok := instance.Annotations[common.UseInstanceMetadataNameInSecret]; ok && useMetaName == "true" {
		return []byte(instance.Name)
	}
	return []byte(instance.Spec.ExternalName)
}

func singleKeyMap(credentialsMap map[string][]byte, key string) (map[string][]byte, error) {
	stringCredentialsMap := make(map[string]string)
	for k, v := range credentialsMap {
		stringCredentialsMap[k] = string(v)
	}

	credBytes, err := json.Marshal(stringCredentialsMap)
	if err != nil {
		return nil, err
	}

	return map[string][]byte{
		key: credBytes,
	}, nil
}<|MERGE_RESOLUTION|>--- conflicted
+++ resolved
@@ -175,16 +175,6 @@
 		return ctrl.Result{}, instanceErr
 	}
 
-<<<<<<< HEAD
-=======
-	if utils.IsInProgress(serviceInstance) {
-		log.Info(fmt.Sprintf("Service instance with k8s name %s is not ready for binding yet", serviceInstance.Name))
-		utils.SetInProgressConditions(ctx, smClientTypes.CREATE, fmt.Sprintf("creation in progress, waiting for service instance '%s' to be ready", serviceBinding.Spec.ServiceInstanceName), serviceBinding, false)
-
-		return ctrl.Result{Requeue: true, RequeueAfter: r.Config.PollInterval}, utils.UpdateStatus(ctx, r.Client, serviceBinding)
-	}
-
->>>>>>> 9148d9ab
 	//set owner instance only for original bindings (not rotated)
 	if serviceBinding.Labels == nil || len(serviceBinding.Labels[common.StaleBindingIDLabel]) == 0 {
 		if !bindingAlreadyOwnedByInstance(serviceInstance, serviceBinding) &&
