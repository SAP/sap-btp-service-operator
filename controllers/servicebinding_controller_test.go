package controllers

import (
	"context"
	"encoding/json"
	"errors"
	"net/http"
	"strings"

	"github.com/lithammer/dedent"
	authv1 "k8s.io/api/authentication/v1"

	"github.com/SAP/sap-btp-service-operator/api/common"
	"github.com/SAP/sap-btp-service-operator/internal/utils"
	"k8s.io/utils/pointer"
	ctrl "sigs.k8s.io/controller-runtime"

	v1 "github.com/SAP/sap-btp-service-operator/api/v1"
	"github.com/SAP/sap-btp-service-operator/client/sm"
	"github.com/SAP/sap-btp-service-operator/client/sm/smfakes"
	smClientTypes "github.com/SAP/sap-btp-service-operator/client/sm/types"
	"github.com/google/uuid"
	. "github.com/onsi/ginkgo"
	. "github.com/onsi/gomega"
	corev1 "k8s.io/api/core/v1"
	"k8s.io/apimachinery/pkg/api/meta"
	metav1 "k8s.io/apimachinery/pkg/apis/meta/v1"
	"k8s.io/apimachinery/pkg/runtime"
	"k8s.io/apimachinery/pkg/types"
	"sigs.k8s.io/controller-runtime/pkg/client"

	"fmt"
)

// +kubebuilder:docs-gen:collapse=Imports

var _ = Describe("ServiceBinding controller", func() {
	var (
		createdInstance *v1.ServiceInstance
		createdBinding  *v1.ServiceBinding

		defaultLookupKey types.NamespacedName

		testUUID             string
		bindingName          string
		instanceName         string
		instanceExternalName string
		paramsSecret         *corev1.Secret
	)

	createBindingWithoutAssertions := func(ctx context.Context, name, namespace, instanceName, instanceNamespace, externalName string, secretTemplate string, wait bool) (*v1.ServiceBinding, error) {
		binding := generateBasicBindingTemplate(name, namespace, instanceName, instanceNamespace, externalName, secretTemplate)
		if err := k8sClient.Create(ctx, binding); err != nil {
			return nil, err
		}

		bindingLookupKey := types.NamespacedName{Name: name, Namespace: namespace}
		createdBinding = &v1.ServiceBinding{}

		Eventually(func() bool {
			if err := k8sClient.Get(ctx, bindingLookupKey, createdBinding); err != nil {
				return false
			}

			if wait {
				return isResourceReady(createdBinding) || utils.IsFailed(createdBinding)
			} else {
				return len(createdBinding.Status.Conditions) > 0 && createdBinding.Status.Conditions[0].Message != "Pending"
			}
		}, timeout, interval).Should(BeTrue())
		return createdBinding, nil
	}

	createAndValidateBinding := func(ctx context.Context, name, namespace, instanceName, instanceNamespace, externalName, secretTemplate, expectedBindingID string) *v1.ServiceBinding {
		createdBinding, err := createBindingWithoutAssertions(ctx, name, namespace, instanceName, instanceNamespace, externalName, secretTemplate, false)
		Expect(err).ToNot(HaveOccurred())
		Expect(createdBinding.Status.InstanceID).ToNot(BeEmpty())
		Expect(createdBinding.Status.BindingID).To(Equal(expectedBindingID))
		Expect(createdBinding.Spec.SecretName).To(Not(BeEmpty()))
		Expect(common.GetObservedGeneration(createdBinding)).To(Equal(int64(1)))
		Expect(string(createdBinding.Spec.Parameters.Raw)).To(ContainSubstring("\"key\":\"value\""))
		smBinding, _, _ := fakeClient.BindArgsForCall(0)
		params := smBinding.Parameters
		Expect(params).To(ContainSubstring("\"key\":\"value\""))
		Expect(params).To(ContainSubstring("\"secret-key\":\"secret-value\""))
		return createdBinding
	}

	createInstance := func(ctx context.Context, name, namespace, externalName string) *v1.ServiceInstance {
		instance := &v1.ServiceInstance{
			TypeMeta: metav1.TypeMeta{
				APIVersion: "services.cloud.sap.com/v1",
				Kind:       "ServiceInstance",
			},
			ObjectMeta: metav1.ObjectMeta{
				Name:      name,
				Namespace: namespace,
			},
			Spec: v1.ServiceInstanceSpec{
				ExternalName:        externalName,
				ServicePlanName:     "a-plan-name",
				ServiceOfferingName: "an-offering-name",
				CustomTags:          []string{"custom-tag"},
			},
		}
		Expect(k8sClient.Create(ctx, instance)).Should(Succeed())
		waitForResourceToBeReady(ctx, instance)
		Expect(instance.Status.InstanceID).ToNot(BeEmpty())
		return instance
	}

	validateInstanceInfo := func(bindingSecret *corev1.Secret, instanceName string) {
		validateSecretData(bindingSecret, "plan", `a-plan-name`)
		validateSecretData(bindingSecret, "label", `an-offering-name`)
		validateSecretData(bindingSecret, "type", `an-offering-name`)
		validateSecretData(bindingSecret, "tags", "[\"test\",\"custom-tag\"]")
		validateSecretData(bindingSecret, "instance_name", instanceName)
		Expect(bindingSecret.Data).To(HaveKey("instance_guid"))
	}

	validateSecretMetadata := func(bindingSecret *corev1.Secret, credentialProperties []utils.SecretMetadataProperty) {
		metadata := make(map[string][]utils.SecretMetadataProperty)
		Expect(json.Unmarshal(bindingSecret.Data[".metadata"], &metadata)).To(Succeed())
		if credentialProperties != nil {
			Expect(metadata["credentialProperties"]).To(ContainElements(credentialProperties))
		}
		Expect(metadata["metaDataProperties"]).To(ContainElement(utils.SecretMetadataProperty{Name: "instance_name", Format: string(utils.TEXT)}))
		Expect(metadata["metaDataProperties"]).To(ContainElement(utils.SecretMetadataProperty{Name: "instance_guid", Format: string(utils.TEXT)}))
		Expect(metadata["metaDataProperties"]).To(ContainElement(utils.SecretMetadataProperty{Name: "plan", Format: string(utils.TEXT)}))
		Expect(metadata["metaDataProperties"]).To(ContainElement(utils.SecretMetadataProperty{Name: "label", Format: string(utils.TEXT)}))
		Expect(metadata["metaDataProperties"]).To(ContainElement(utils.SecretMetadataProperty{Name: "type", Format: string(utils.TEXT)}))
		Expect(metadata["metaDataProperties"]).To(ContainElement(utils.SecretMetadataProperty{Name: "tags", Format: string(utils.JSON)}))
	}

	BeforeEach(func() {
		ctx = context.Background()
		log := ctrl.Log.WithName("bindingTest")
		ctx = context.WithValue(ctx, utils.LogKey{}, log)
		testUUID = uuid.New().String()
		instanceName = "test-instance-" + testUUID
		bindingName = "test-binding-" + testUUID
		instanceExternalName = instanceName + "-external"

		fakeClient = &smfakes.FakeClient{}
		fakeClient.ProvisionReturns(&sm.ProvisionResponse{InstanceID: "12345678", Tags: []byte("[\"test\"]")}, nil)
		fakeClient.BindReturns(&smClientTypes.ServiceBinding{ID: fakeBindingID, Credentials: json.RawMessage(`{"secret_key": "secret_value", "escaped": "{\"escaped_key\":\"escaped_val\"}"}`)}, "", nil)

		smInstance := &smClientTypes.ServiceInstance{ID: fakeInstanceID, Ready: true, LastOperation: &smClientTypes.Operation{State: smClientTypes.SUCCEEDED, Type: smClientTypes.UPDATE}}
		fakeClient.GetInstanceByIDReturns(smInstance, nil)

		defaultLookupKey = types.NamespacedName{Namespace: bindingTestNamespace, Name: bindingName}
		createdInstance = createInstance(ctx, instanceName, bindingTestNamespace, instanceExternalName)
		paramsSecret = createParamsSecret(ctx, "binding-params-secret", bindingTestNamespace)

	})

	AfterEach(func() {
		if createdBinding != nil {
			fakeClient.UnbindReturns("", nil)
			deleteAndWait(ctx, createdBinding)
		}

		if createdInstance != nil {
			fakeClient.DeprovisionReturns("", nil)
			deleteAndWait(ctx, createdInstance)
		}

		deleteAndWait(ctx, paramsSecret)

		createdBinding = nil
		createdInstance = nil
	})

	Context("Create", func() {
		Context("invalid parameters", func() {
			When("service instance name is not provided", func() {
				It("should fail", func() {
					_, err := createBindingWithoutAssertions(ctx, bindingName, bindingTestNamespace, "", "", "", "", false)
					Expect(err).To(HaveOccurred())
					Expect(err.Error()).To(ContainSubstring("spec.serviceInstanceName in body should be at least 1 chars long"))
				})
			})

			When("referenced service instance does not exist", func() {
				It("should fail", func() {
					binding, err := createBindingWithoutAssertions(ctx, bindingName, bindingTestNamespace, "no-such-instance", "", "", "", false)
					Expect(err).ToNot(HaveOccurred())
					waitForResourceCondition(ctx, binding, common.ConditionSucceeded, metav1.ConditionFalse, "", "couldn't find the service instance")
				})
			})

			When("secret exists", func() {
				var (
					secret     *corev1.Secret
					secretName string
				)

				BeforeEach(func() {
					secretName = "mysecret-" + testUUID
					secret = &corev1.Secret{ObjectMeta: metav1.ObjectMeta{Name: secretName, Namespace: bindingTestNamespace}}
					Expect(k8sClient.Create(ctx, secret)).To(Succeed())
				})

				AfterEach(func() {
					deleteAndWait(ctx, secret)
				})

				When("name is already taken", func() {
					It("should fail the request and allow the user to replace secret name", func() {
						binding := newBindingObject(bindingName, bindingTestNamespace)
						binding.Spec.ServiceInstanceName = instanceName
						binding.Spec.SecretName = secretName
						Expect(k8sClient.Create(ctx, binding)).To(Succeed())
						waitForResourceCondition(ctx, binding, common.ConditionSucceeded, metav1.ConditionFalse, common.Blocked, fmt.Sprintf(secretNameTakenErrorFormat, secretName))
					})
				})

				When("secret is owned by another binding", func() {
					var owningBindingName = "owning-binding-name"
					BeforeEach(func() {
						secret.SetOwnerReferences([]metav1.OwnerReference{{
							APIVersion:         "services.cloud.sap.com/v1",
							Kind:               "ServiceBinding",
							Name:               owningBindingName,
							UID:                "111",
							BlockOwnerDeletion: pointer.Bool(true),
							Controller:         pointer.Bool(true),
						}})
						Expect(k8sClient.Update(ctx, secret)).To(Succeed())
					})
					It("should fail the request with relevant message and allow the user to replace secret name", func() {
						binding := newBindingObject(bindingName, bindingTestNamespace)
						binding.Spec.ServiceInstanceName = instanceName
						binding.Spec.SecretName = secretName
						Expect(k8sClient.Create(ctx, binding)).To(Succeed())

						waitForResourceCondition(ctx, binding, common.ConditionSucceeded, metav1.ConditionFalse, common.Blocked, fmt.Sprintf(secretAlreadyOwnedErrorFormat, secretName, owningBindingName))

						bindingLookupKey := getResourceNamespacedName(binding)
						binding.Spec.SecretName = secretName + "-new"
						updateBinding(ctx, bindingLookupKey, binding)
						waitForResourceToBeReady(ctx, binding)

						By("Verify binding secret created")
						bindingSecret := getSecret(ctx, binding.Spec.SecretName, binding.Namespace, true)
						Expect(bindingSecret).ToNot(BeNil())
					})
				})
			})
		})

		Context("sync", func() {
			It("Should create binding and store the binding credentials in a secret", func() {
				createdBinding = createAndValidateBinding(ctx, bindingName, bindingTestNamespace, instanceName, "", "binding-external-name", "", fakeBindingID)
				Expect(createdBinding.Spec.ExternalName).To(Equal("binding-external-name"))
				Expect(createdBinding.Spec.UserInfo).NotTo(BeNil())

				By("Verify binding secret created")
				bindingSecret := getSecret(ctx, createdBinding.Spec.SecretName, createdBinding.Namespace, true)
				validateSecretData(bindingSecret, "secret_key", "secret_value")
				validateSecretData(bindingSecret, "escaped", `{"escaped_key":"escaped_val"}`)
				validateInstanceInfo(bindingSecret, instanceExternalName)
				credentialProperties := []utils.SecretMetadataProperty{
					{
						Name:   "secret_key",
						Format: string(utils.TEXT),
					},
					{
						Name:   "escaped",
						Format: string(utils.TEXT),
					},
				}
				validateSecretMetadata(bindingSecret, credentialProperties)
			})

			It("should put the raw broker response into the secret if spec.secretKey is provided", func() {
				binding := newBindingObject("binding-with-secretkey", bindingTestNamespace)
				binding.Spec.ServiceInstanceName = instanceName
				binding.Spec.SecretName = "mysecret"
				secretKey := "mycredentials"
				binding.Spec.SecretKey = &secretKey
				Expect(k8sClient.Create(ctx, binding)).To(Succeed())

				waitForResourceToBeReady(ctx, binding)

				bindingSecret := getSecret(ctx, binding.Spec.SecretName, bindingTestNamespace, true)
				validateSecretData(bindingSecret, secretKey, `{"secret_key": "secret_value", "escaped": "{\"escaped_key\":\"escaped_val\"}"}`)
				validateInstanceInfo(bindingSecret, instanceExternalName)
				credentialProperties := []utils.SecretMetadataProperty{
					{
						Name:      "mycredentials",
						Format:    string(utils.JSON),
						Container: true,
					},
				}
				validateSecretMetadata(bindingSecret, credentialProperties)
			})

			It("should put binding data in single key if spec.secretRootKey is provided", func() {
				binding := newBindingObject("binding-with-secretrootkey", bindingTestNamespace)
				binding.Spec.ServiceInstanceName = instanceName
				secretKey := "mycredentials"
				binding.Spec.SecretKey = &secretKey
				secretRootKey := "root"
				binding.Spec.SecretRootKey = &secretRootKey
				Expect(k8sClient.Create(ctx, binding)).To(Succeed())

				waitForResourceToBeReady(ctx, binding)

				bindingSecret := getSecret(ctx, binding.Spec.SecretName, bindingTestNamespace, true)
				Expect(len(bindingSecret.Data)).To(Equal(1))
				Expect(bindingSecret.Data).To(HaveKey("root"))
				res := make(map[string]string)
				Expect(json.Unmarshal(bindingSecret.Data["root"], &res)).To(Succeed())
				Expect(res[secretKey]).To(Equal(`{"secret_key": "secret_value", "escaped": "{\"escaped_key\":\"escaped_val\"}"}`))
				Expect(res["plan"]).To(Equal("a-plan-name"))
				Expect(res["label"]).To(Equal("an-offering-name"))
				Expect(res["tags"]).To(Equal("[\"test\",\"custom-tag\"]"))
				Expect(res).To(HaveKey("instance_guid"))
			})

			When("secret deleted by user", func() {
				It("should recreate the secret", func() {
					createdBinding = createAndValidateBinding(ctx, bindingName, bindingTestNamespace, instanceName, "", "binding-external-name", "", fakeBindingID)
					secretLookupKey := types.NamespacedName{Name: createdBinding.Spec.SecretName, Namespace: createdBinding.Namespace}
					bindingSecret := getSecret(ctx, secretLookupKey.Name, secretLookupKey.Namespace, true)
					originalSecretUID := bindingSecret.UID
					Expect(k8sClient.Delete(ctx, bindingSecret)).To(Succeed())

					fakeClient.GetBindingByIDReturns(&smClientTypes.ServiceBinding{
						ID:          createdBinding.Status.BindingID,
						Credentials: json.RawMessage("{\"secret_key\": \"secret_value\"}"),
						LastOperation: &smClientTypes.Operation{
							Type:        smClientTypes.CREATE,
							State:       smClientTypes.SUCCEEDED,
							Description: "fake-description",
						},
					}, nil)

					//tickle the binding
					createdBinding.Annotations = map[string]string{"tickle": "true"}
					Expect(k8sClient.Update(ctx, createdBinding)).To(Succeed())

					newSecret := &corev1.Secret{}
					Eventually(func() bool {
						err := k8sClient.Get(ctx, secretLookupKey, newSecret)
						return err == nil && newSecret.UID != originalSecretUID
					}, timeout, interval).Should(BeTrue())
				})
			})

			When("bind call to SM returns error", func() {
				var errorMessage string

				When("general error occurred", func() {
					errorMessage = "no binding for you"
					BeforeEach(func() {
						fakeClient.BindReturns(nil, "", errors.New(errorMessage))
					})

					It("should fail with the error returned from SM", func() {
						binding, err := createBindingWithoutAssertions(ctx, bindingName, bindingTestNamespace, instanceName, "", "binding-external-name", "", false)
						Expect(err).ToNot(HaveOccurred())
						waitForResourceCondition(ctx, binding, common.ConditionFailed, metav1.ConditionTrue, "", errorMessage)
					})
				})

				When("SM returned transient error(429) without retry-after header", func() {
					BeforeEach(func() {
						errorMessage = "too many requests"
						fakeClient.BindReturnsOnCall(0, nil, "", &sm.ServiceManagerError{
							StatusCode:  http.StatusTooManyRequests,
							Description: errorMessage,
						})
						fakeClient.BindReturnsOnCall(1, &smClientTypes.ServiceBinding{ID: fakeBindingID, Credentials: json.RawMessage("{\"secret_key\": \"secret_value\"}")}, "", nil)
					})

					It("should eventually succeed", func() {
						b, err := createBindingWithoutAssertions(ctx, bindingName, bindingTestNamespace, instanceName, "", "binding-external-name", "", true)
						Expect(err).ToNot(HaveOccurred())
						Expect(isResourceReady(b)).To(BeTrue())
					})
				})

				When("SM returned non transient error(400)", func() {
					BeforeEach(func() {
						errorMessage = "very bad request"
						fakeClient.BindReturns(nil, "", &sm.ServiceManagerError{
							StatusCode:  http.StatusBadRequest,
							Description: errorMessage,
						})
					})

					It("should fail", func() {
						binding, err := createBindingWithoutAssertions(ctx, bindingName, bindingTestNamespace, instanceName, "", "binding-external-name", "", false)
						Expect(err).ToNot(HaveOccurred())
						waitForResourceCondition(ctx, binding, common.ConditionSucceeded, metav1.ConditionFalse, common.CreateInProgress, errorMessage)
					})
				})

				When("SM returned error 502 and broker returned 429", func() {
					BeforeEach(func() {
						errorMessage = "too many requests from broker"
						fakeClient.BindReturns(nil, "", getTransientBrokerError(errorMessage))
					})

					It("should detect the error as transient and eventually succeed", func() {
						createdBinding, _ := createBindingWithoutAssertions(ctx,
							bindingName,
							bindingTestNamespace,
							instanceName,
							"",
							"binding-external-name", "",
							false,
						)

						cond := meta.FindStatusCondition(createdBinding.GetConditions(), common.ConditionSucceeded)
						Expect(cond).To(Not(BeNil()))
						Expect(cond.Message).To(ContainSubstring(errorMessage))
						Expect(cond.Status).To(Equal(metav1.ConditionFalse))

						fakeClient.BindReturns(&smClientTypes.ServiceBinding{ID: fakeBindingID,
							Credentials: json.RawMessage("{\"secret_key\": \"secret_value\"}")}, "", nil)
						waitForResourceToBeReady(ctx, createdBinding)
					})
				})

				When("SM returned 502 and broker returned 400", func() {
					BeforeEach(func() {
						errorMessage = "very bad request"
						fakeClient.BindReturns(nil, "", getNonTransientBrokerError(errorMessage))
					})

					It("should detect the error as non-transient and fail", func() {
						binding, err := createBindingWithoutAssertions(ctx, bindingName, bindingTestNamespace, instanceName, "", "binding-external-name", "", false)
						Expect(err).ToNot(HaveOccurred())
						waitForResourceCondition(ctx, binding, common.ConditionSucceeded, metav1.ConditionFalse, common.CreateInProgress, errorMessage)
					})
				})

			})

			When("SM returned invalid credentials json", func() {
				BeforeEach(func() {
					fakeClient.BindReturns(&smClientTypes.ServiceBinding{ID: fakeBindingID, Credentials: json.RawMessage("\"invalidjson\": \"secret_value\"")}, "", nil)
				})

				It("creation will fail with appropriate message", func() {
					createdBinding, _ = createBindingWithoutAssertions(ctx, bindingName, bindingTestNamespace, instanceName, "", "", "", false)
					waitForResourceCondition(ctx, createdBinding, common.ConditionFailed, metav1.ConditionTrue, "CreateFailed", "failed to create secret")
				})
			})
		})

		Context("async", func() {
			BeforeEach(func() {
				fakeClient.BindReturns(nil, fmt.Sprintf("/v1/service_bindings/%s/operations/an-operation-id", fakeBindingID), nil)
			})

			When("bind polling returns success", func() {
				It("Should create binding and store the binding credentials in a secret", func() {
					fakeClient.StatusReturns(&smClientTypes.Operation{ResourceID: fakeBindingID, State: smClientTypes.SUCCEEDED}, nil)
					createdBinding = createAndValidateBinding(ctx, bindingName, bindingTestNamespace, instanceName, "", "", "", fakeBindingID)
				})
			})

			When("bind polling returns FAILED state", func() {
				It("should fail with the error returned from SM", func() {
					errorMessage := "no binding for you"
					fakeClient.StatusReturns(&smClientTypes.Operation{
						Type:        smClientTypes.CREATE,
						State:       smClientTypes.FAILED,
						Description: errorMessage,
					}, nil)

					binding, err := createBindingWithoutAssertions(ctx, bindingName, bindingTestNamespace, instanceName, "", "existing-name", "", false)
					Expect(err).ToNot(HaveOccurred())
					waitForResourceCondition(ctx, binding, common.ConditionFailed, metav1.ConditionTrue, "", errorMessage)
				})
			})

			// TODO redefine test
			XWhen("bind polling returns error", func() {
				BeforeEach(func() {
					fakeClient.StatusReturns(nil, fmt.Errorf("no polling for you"))
					fakeClient.GetBindingByIDReturns(&smClientTypes.ServiceBinding{ID: fakeBindingID, LastOperation: &smClientTypes.Operation{State: smClientTypes.SUCCEEDED, Type: smClientTypes.CREATE}}, nil)
				})
				It("should eventually succeed", func() {
					binding, err := createBindingWithoutAssertions(ctx, bindingName, bindingTestNamespace, instanceName, "", "", "", false)
					Expect(err).ToNot(HaveOccurred())
					waitForResourceCondition(ctx, binding, common.ConditionFailed, metav1.ConditionTrue, "", "no polling for you")
					fakeClient.ListBindingsReturns(&smClientTypes.ServiceBindings{
						ServiceBindings: []smClientTypes.ServiceBinding{
							{
								ID:          binding.Status.BindingID,
								Credentials: json.RawMessage("{\"secret_key\": \"secret_value\"}"),
								LastOperation: &smClientTypes.Operation{
									Type:        smClientTypes.CREATE,
									State:       smClientTypes.SUCCEEDED,
									Description: "fake-description",
								},
							},
						},
					}, nil)
					waitForResourceToBeReady(ctx, binding)
					Expect(binding.Status.BindingID).To(Equal(fakeBindingID))
				})
			})
		})

		Context("useMetaName annotation is provided", func() {
			It("should put in the secret.instance_name the instance meta.name", func() {
				createdInstance.Annotations = map[string]string{
					common.UseInstanceMetadataNameInSecret: "true",
				}
				updateInstance(ctx, createdInstance)
				createdBinding = createAndValidateBinding(ctx, bindingName, bindingTestNamespace, instanceName, "", "", "", fakeBindingID)
				bindingSecret := getSecret(ctx, createdBinding.Spec.SecretName, createdBinding.Namespace, true)
				validateInstanceInfo(bindingSecret, instanceName)
				validateSecretMetadata(bindingSecret, nil)
			})
		})

		When("external name is not provided", func() {
			It("succeeds and uses the k8s name as external name", func() {
				createdBinding = createAndValidateBinding(ctx, bindingName, bindingTestNamespace, instanceName, "", "", "", fakeBindingID)
				Expect(createdBinding.Spec.ExternalName).To(Equal(createdBinding.Name))
			})
		})

		When("secret name is provided", func() {
			It("should create a secret with the provided name", func() {
				binding := newBindingObject(bindingName, bindingTestNamespace)
				binding.Spec.ServiceInstanceName = instanceName
				binding.Spec.SecretName = "my-special-secret"
				Expect(k8sClient.Create(ctx, binding)).To(Succeed())
			})
		})

		When("referenced service instance is failed", func() {
			It("should retry and succeed once the instance is ready", func() {
				createdInstance.Status.Ready = metav1.ConditionFalse
				updateInstanceStatus(ctx, createdInstance)

				binding, err := createBindingWithoutAssertions(ctx, bindingName, bindingTestNamespace, instanceName, "", "binding-external-name", "", false)
				Expect(err).ToNot(HaveOccurred())
				waitForResourceCondition(ctx, binding, common.ConditionSucceeded, metav1.ConditionFalse, "", "service instance is not ready")

				createdInstance.Status.Ready = metav1.ConditionTrue
				updateInstanceStatus(ctx, createdInstance)
				waitForResourceToBeReady(ctx, binding)
			})
		})

		When("referenced service instance is not ready", func() {
			It("should retry and succeed once the instance is ready", func() {
				createdInstance.Status.Ready = metav1.ConditionFalse
				fakeClient.StatusReturns(&smClientTypes.Operation{ResourceID: fakeInstanceID, State: smClientTypes.INPROGRESS}, nil)
				utils.SetInProgressConditions(ctx, smClientTypes.CREATE, "", createdInstance, false)
				createdInstance.Status.OperationURL = "/1234"
				createdInstance.Status.OperationType = smClientTypes.CREATE
				updateInstanceStatus(ctx, createdInstance)

				createdBinding, err := createBindingWithoutAssertions(ctx, bindingName, bindingTestNamespace, instanceName, "", "binding-external-name", "", false)
				Expect(err).ToNot(HaveOccurred())
				waitForResourceCondition(ctx, createdBinding, common.ConditionSucceeded, metav1.ConditionFalse, common.Blocked, "")

				createdInstance.Status.Ready = metav1.ConditionTrue
				utils.SetSuccessConditions(smClientTypes.CREATE, createdInstance, false)
				createdInstance.Status.OperationType = ""
				createdInstance.Status.OperationURL = ""
				updateInstanceStatus(ctx, createdInstance)
				waitForResourceToBeReady(ctx, createdBinding)
			})
		})

		When("referenced service instance is being deleted", func() {
			It("should fail", func() {
				createdInstance.Finalizers = append(createdInstance.Finalizers, "fake/finalizer")
				updateInstance(ctx, createdInstance)
				Expect(k8sClient.Delete(ctx, createdInstance)).To(Succeed())

				createdBinding, err := createBindingWithoutAssertions(ctx, bindingName, bindingTestNamespace, instanceName, "", "binding-external-name", "", false)
				Expect(err).ToNot(HaveOccurred())
				waitForResourceCondition(ctx, createdBinding, common.ConditionSucceeded, metav1.ConditionFalse, common.Blocked, "")
				Eventually(func() bool {
					err := k8sClient.Get(ctx, getResourceNamespacedName(createdInstance), createdInstance)
					return err == nil && utils.RemoveFinalizer(ctx, k8sClient, createdInstance, "fake/finalizer") == nil
				}, timeout, interval).Should(BeTrue())
			})
		})

		When("secretTemplate", func() {
			It("should succeed to create the secret", func() {
				ctx := context.Background()
				secretTemplate := dedent.Dedent(
					`apiVersion: v1
kind: Secret
metadata:
  labels:
    instance_plan: {{ .instance.plan }}
  annotations:
    instance_name: {{ .instance.instance_name }}
stringData:
  newKey: {{ .credentials.secret_key }}
  tags: {{ .instance.tags }}`)

				createdBinding, err := createBindingWithoutAssertions(ctx, bindingName, bindingTestNamespace, instanceName, "", "", secretTemplate, true)
				Expect(err).ToNot(HaveOccurred())
				Expect(isResourceReady(createdBinding)).To(BeTrue())
				By("Verify binding secret created")
				bindingSecret := getSecret(ctx, createdBinding.Spec.SecretName, createdBinding.Namespace, true)
				validateSecretData(bindingSecret, "newKey", "secret_value")
				validateSecretData(bindingSecret, "tags", strings.Join(mergeInstanceTags(createdInstance.Status.Tags, createdInstance.Spec.CustomTags), ","))
				Expect(bindingSecret.Labels["instance_plan"]).To(Equal("a-plan-name"))
				Expect(bindingSecret.Annotations["instance_name"]).To(Equal(instanceExternalName))
			})
			It("should succeed to create the secret- when no kind", func() {
				ctx := context.Background()
				secretTemplate := dedent.Dedent(
					`metadata:
  labels:
    instance_plan: {{ .instance.plan }}
  annotations:
    instance_name: {{ .instance.instance_name }}
stringData:
  newKey: {{ .credentials.secret_key }}
  tags: {{ .instance.tags }}`)

				createdBinding, err := createBindingWithoutAssertions(ctx, bindingName, bindingTestNamespace, instanceName, "", "", secretTemplate, true)
				Expect(err).ToNot(HaveOccurred())
				Expect(isResourceReady(createdBinding)).To(BeTrue())
				By("Verify binding secret created")
				bindingSecret := getSecret(ctx, createdBinding.Spec.SecretName, createdBinding.Namespace, true)
				validateSecretData(bindingSecret, "newKey", "secret_value")
				validateSecretData(bindingSecret, "tags", strings.Join(mergeInstanceTags(createdInstance.Status.Tags, createdInstance.Spec.CustomTags), ","))
				Expect(bindingSecret.Labels["instance_plan"]).To(Equal("a-plan-name"))
				Expect(bindingSecret.Annotations["instance_name"]).To(Equal(instanceExternalName))
			})
			It("should fail to create the secret if forbidden field is provided under spec.secretTemplate.metadata", func() {
				ctx := context.Background()
				secretTemplate := dedent.Dedent(`
				                                       apiVersion: v1
				                                       kind: Secret
				                                       metadata:
				                                         name: my-secret-name`)
				binding, err := createBindingWithoutAssertions(ctx, bindingName, bindingTestNamespace, instanceName, "", "", secretTemplate, false)
				Expect(err).ToNot(HaveOccurred())
				waitForResourceCondition(ctx, binding, common.ConditionFailed, metav1.ConditionTrue, "", "the Secret template is invalid: Secret's metadata field")
			})
			It("should fail to create the secret if wrong template key in the spec.secretTemplate is provided", func() {
				ctx := context.Background()
				secretTemplate := dedent.Dedent(`
				                                       apiVersion: v1
				                                       kind: Secret
				                                       stringData:
				                                         foo: {{ .non_existing_key }}`)

				binding, err := createBindingWithoutAssertions(ctx, bindingName, bindingTestNamespace, instanceName, "", "", secretTemplate, false)
				Expect(err).To(BeNil())
				bindingLookupKey := getResourceNamespacedName(binding)
				Eventually(func() bool {
					if err := k8sClient.Get(ctx, bindingLookupKey, binding); err != nil {
						return false
					}
					cond := meta.FindStatusCondition(binding.GetConditions(), common.ConditionSucceeded)
					return cond != nil && cond.Reason == "CreateFailed" && strings.Contains(cond.Message, "map has no entry for key \"non_existing_key\"")
				}, timeout*2, interval).Should(BeTrue())
			})
			It("should fail to create the secret if secretTemplate is an unexpected type", func() {
				ctx := context.Background()
				secretTemplate := dedent.Dedent(`
				                                       apiVersion: v1
				                                       kind: Pod`)
				binding, err := createBindingWithoutAssertions(ctx, bindingName, bindingTestNamespace, instanceName, "", "", secretTemplate, false)
				Expect(err).ToNot(HaveOccurred())
				waitForResourceCondition(ctx, binding, common.ConditionFailed, metav1.ConditionTrue, "", "but needs to be of kind 'Secret'")
			})
			It("should succeed to create the secret- empty data", func() {
				ctx := context.Background()
				secretTemplate := dedent.Dedent(
					`apiVersion: v1
kind: Secret
metadata:
  labels:
    instance_plan: {{ .instance.plan }}
  annotations:
    instance_name: {{ .instance.instance_name }}
stringData:`)

				createdBinding, err := createBindingWithoutAssertions(ctx, bindingName, bindingTestNamespace, instanceName, "", "", secretTemplate, true)
				Expect(err).ToNot(HaveOccurred())
				Expect(isResourceReady(createdBinding)).To(BeTrue())
				By("Verify binding secret created")
				bindingSecret := getSecret(ctx, createdBinding.Spec.SecretName, createdBinding.Namespace, true)
				Expect(bindingSecret.Labels["instance_plan"]).To(Equal("a-plan-name"))
				Expect(bindingSecret.Annotations["instance_name"]).To(Equal(instanceExternalName))
				validateSecretData(bindingSecret, "secret_key", "secret_value")
				validateSecretData(bindingSecret, "escaped", `{"escaped_key":"escaped_val"}`)
				validateInstanceInfo(bindingSecret, instanceExternalName)
				credentialProperties := []utils.SecretMetadataProperty{
					{
						Name:   "secret_key",
						Format: string(utils.TEXT),
					},
					{
						Name:   "escaped",
						Format: string(utils.TEXT),
					},
				}
				validateSecretMetadata(bindingSecret, credentialProperties)
			})
			It("should succeed to create the secret- no data", func() {
				ctx := context.Background()
				secretTemplate := dedent.Dedent(
					`apiVersion: v1
kind: Secret
metadata:
  labels:
    instance_plan: {{ .instance.plan }}
  annotations:
    instance_name: {{ .instance.instance_name }}`)

				createdBinding, err := createBindingWithoutAssertions(ctx, bindingName, bindingTestNamespace, instanceName, "", "", secretTemplate, true)
				Expect(err).ToNot(HaveOccurred())
				Expect(isResourceReady(createdBinding)).To(BeTrue())
				By("Verify binding secret created")
				bindingSecret := getSecret(ctx, createdBinding.Spec.SecretName, createdBinding.Namespace, true)
				Expect(bindingSecret.Labels["instance_plan"]).To(Equal("a-plan-name"))
				Expect(bindingSecret.Annotations["instance_name"]).To(Equal(instanceExternalName))
				validateSecretData(bindingSecret, "secret_key", "secret_value")
				validateSecretData(bindingSecret, "escaped", `{"escaped_key":"escaped_val"}`)
				validateInstanceInfo(bindingSecret, instanceExternalName)
				credentialProperties := []utils.SecretMetadataProperty{
					{
						Name:   "secret_key",
						Format: string(utils.TEXT),
					},
					{
						Name:   "escaped",
						Format: string(utils.TEXT),
					},
				}
				validateSecretMetadata(bindingSecret, credentialProperties)
			})
			It("should succeed to create the secret, with depth key", func() {

				fakeClient.BindReturns(&smClientTypes.ServiceBinding{ID: fakeBindingID, Credentials: json.RawMessage(`{ "auth":{ "basic":{ "password":"secret_value","userName":"name"}},"url":"yourluckyday.com"}`)}, "", nil)

				ctx := context.Background()
				secretTemplate := dedent.Dedent(
					`apiVersion: v1
kind: Secret
metadata:
  labels:
    instance_plan: {{ .instance.plan }}
  annotations:
    instance_name: {{ .instance.instance_name }}
stringData:
  newKey: {{ .credentials.auth.basic.password }}
  tags: {{ .instance.tags }}`)

				createdBinding, err := createBindingWithoutAssertions(ctx, bindingName, bindingTestNamespace, instanceName, "", "", secretTemplate, true)
				Expect(err).ToNot(HaveOccurred())
				Expect(isResourceReady(createdBinding)).To(BeTrue())
				By("Verify binding secret created")
				bindingSecret := getSecret(ctx, createdBinding.Spec.SecretName, createdBinding.Namespace, true)
				validateSecretData(bindingSecret, "newKey", "secret_value")
				validateSecretData(bindingSecret, "tags", strings.Join(mergeInstanceTags(createdInstance.Status.Tags, createdInstance.Spec.CustomTags), ","))
				Expect(bindingSecret.Labels["instance_plan"]).To(Equal("a-plan-name"))
				Expect(bindingSecret.Annotations["instance_name"]).To(Equal(instanceExternalName))
			})
		})
	})

	Context("Update", func() {
		BeforeEach(func() {
			secretTemplate := dedent.Dedent(
				`apiVersion: v1
kind: Secret
metadata:
  labels:
    instance_plan: {{ .instance.plan }}
  annotations:
    instance_name: {{ .instance.instance_name }}
stringData:
  newKey: {{ .credentials.secret_key }}`)
			createdBinding = createAndValidateBinding(ctx, bindingName, bindingTestNamespace, instanceName, "", "binding-external-name", secretTemplate, fakeBindingID)
			fakeClient.GetBindingByIDReturns(&smClientTypes.ServiceBinding{ID: fakeBindingID, Credentials: json.RawMessage("{\"secret_key\": \"secret_value\"}")}, nil)
			Expect(isResourceReady(createdBinding)).To(BeTrue())
		})

		When("external name is changed", func() {
			It("should fail", func() {
				createdBinding.Spec.ExternalName = "new-external-name"
				err := k8sClient.Update(ctx, createdBinding)
				Expect(err).To(HaveOccurred())
				Expect(err.Error()).To(ContainSubstring("updating service bindings is not supported"))
			})
		})

		When("service instance name is changed", func() {
			It("should fail", func() {
				createdBinding.Spec.ServiceInstanceName = "new-instance-name"
				err := k8sClient.Update(ctx, createdBinding)
				Expect(err).To(HaveOccurred())
				Expect(err.Error()).To(ContainSubstring("updating service bindings is not supported"))
			})
		})

		When("parameters are changed", func() {
			It("should fail", func() {
				createdBinding.Spec.Parameters = &runtime.RawExtension{
					Raw: []byte(`{"new-key": "new-value"}`),
				}
				err := k8sClient.Update(ctx, createdBinding)
				Expect(err).To(HaveOccurred())
				Expect(err.Error()).To(ContainSubstring("updating service bindings is not supported"))
			})
		})

		When("secretKey is changed", func() {
			It("should fail", func() {
				secretKey := "not-nil"
				createdBinding.Spec.SecretKey = &secretKey
				err := k8sClient.Update(ctx, createdBinding)
				Expect(err).To(HaveOccurred())
				Expect(err.Error()).To(ContainSubstring("updating service bindings is not supported"))
			})
		})

		When("secretTemplate is changed", func() {
			It("should succeed to create the secret", func() {
				ctx := context.Background()
				secretTemplate := dedent.Dedent(
					`apiVersion: v1
kind: Secret
metadata:
  labels:
    instance_plan: "a-new-plan-name"
  annotations:
    instance_name: "a-new-instance-name"
stringData:
  newKey2: {{ .credentials.secret_key }}`)
				createdBinding.Spec.SecretTemplate = secretTemplate
				err := k8sClient.Update(ctx, createdBinding)
				Expect(err).ToNot(HaveOccurred())
				By("Verify binding update succeeded")
				waitForResourceCondition(ctx, createdBinding, common.ConditionSucceeded, metav1.ConditionTrue, common.Updated, "")
				By("Verify binding secret created")
				Eventually(func() bool {
					bindingSecret := getSecret(ctx, createdBinding.Spec.SecretName, createdBinding.Namespace, true)
					return string(bindingSecret.Data["newKey2"]) == "secret_value" && bindingSecret.Labels["instance_plan"] == "a-new-plan-name" && bindingSecret.Annotations["instance_name"] == "a-new-instance-name"
				}, timeout, interval).Should(BeTrue())
			})
			It("secretTemplate removed default secret was created", func() {
				ctx := context.Background()
				createdBinding.Spec.SecretTemplate = ""
				err := k8sClient.Update(ctx, createdBinding)
				Expect(err).ToNot(HaveOccurred())
				By("Verify binding update succeeded")
				waitForResourceCondition(ctx, createdBinding, common.ConditionSucceeded, metav1.ConditionTrue, common.Updated, "")
				By("Verify binding secret created")
				Eventually(func() bool {
					bindingSecret := getSecret(ctx, createdBinding.Spec.SecretName, createdBinding.Namespace, true)
					return string(bindingSecret.Data["secret_key"]) == "secret_value"
				}, timeout, interval).Should(BeTrue())
			})

		})
		It("after fail should succeed to create the secret", func() {
			ctx := context.Background()
			secretTemplate := dedent.Dedent(
				`apiVersion: v1
kind: Secret
metadata:
  labels:
    instance_plan: "a-new-plan-name"
  annotations:
    instance_name: "a-new-instance-name"
stringData:
  newKey2: {{ .credentials.nonexistingKey }}`)
			createdBinding.Spec.SecretTemplate = secretTemplate
			err := k8sClient.Update(ctx, createdBinding)
			Expect(err).ToNot(HaveOccurred())
			By("Verify binding update failed")
			waitForResourceCondition(ctx, createdBinding, common.ConditionFailed, metav1.ConditionTrue, "UpdateFailed", "failed to create secret")

			secretTemplate = dedent.Dedent(
				`apiVersion: v1
kind: Secret
metadata:
  labels:
    instance_plan: "a-new-plan-name"
  annotations:
    instance_name: "a-new-instance-name"
stringData:
  newKey2: {{ .credentials.secret_key }}`)
			createdBinding.Spec.SecretTemplate = secretTemplate
			err = k8sClient.Update(ctx, createdBinding)
			Expect(err).ToNot(HaveOccurred())

			By("Verify binding secret created")
			Eventually(func() bool {
				bindingSecret := getSecret(ctx, createdBinding.Spec.SecretName, createdBinding.Namespace, true)
				return string(bindingSecret.Data["newKey2"]) == "secret_value" && bindingSecret.Labels["instance_plan"] == "a-new-plan-name" && bindingSecret.Annotations["instance_name"] == "a-new-instance-name"
			}, timeout, interval).Should(BeTrue())
		})

		When("UserInfo changed", func() {
			It("should fail", func() {
				createdBinding.Spec.UserInfo = &authv1.UserInfo{
					Username: "aaa",
					UID:      "111",
				}
				err := k8sClient.Update(ctx, createdBinding)
				Expect(err).To(HaveOccurred())
				Expect(err.Error()).To(ContainSubstring("modifying spec.userInfo is not allowed"))
			})
		})
	})

	Context("Delete", func() {

		BeforeEach(func() {
			createdBinding = createAndValidateBinding(ctx, bindingName, bindingTestNamespace, instanceName, "", "binding-external-name", "", fakeBindingID)
			Expect(isResourceReady(createdBinding)).To(BeTrue())
		})

		Context("Sync", func() {
			When("delete in SM succeeds", func() {
				BeforeEach(func() {
					fakeClient.UnbindReturns("", nil)
				})
				It("should delete the k8s binding and secret", func() {
					deleteAndWait(ctx, createdBinding)
				})
			})

			When("delete when binding id is empty", func() {
				BeforeEach(func() {
					fakeClient.UnbindReturns("", nil)
					fakeClient.ListBindingsReturns(&smClientTypes.ServiceBindings{
						ServiceBindings: []smClientTypes.ServiceBinding{
							{
								ID: createdBinding.Status.BindingID,
							},
						},
					}, nil)

					Eventually(func() bool {
						if err := k8sClient.Get(ctx, getResourceNamespacedName(createdBinding), createdBinding); err != nil {
							return false
						}
						createdBinding.Status.BindingID = ""
						return k8sClient.Status().Update(ctx, createdBinding) == nil
					}, timeout, interval).Should(BeTrue())
				})

				It("recovers the binding and delete the k8s binding and secret", func() {
					deleteAndWait(ctx, createdBinding)
				})
			})

			When("delete in SM fails with general error", func() {
				errorMessage := "some-error"
				BeforeEach(func() {
					fakeClient.UnbindReturns("", errors.New(errorMessage))
				})
				AfterEach(func() {
					fakeClient.UnbindReturns("", nil)
					deleteAndWait(ctx, createdBinding)
				})

				It("should not remove finalizer and keep the secret", func() {
					Expect(k8sClient.Delete(ctx, createdBinding)).To(Succeed())
					Eventually(func() bool {
						err := k8sClient.Get(ctx, types.NamespacedName{Name: createdBinding.Name, Namespace: createdBinding.Namespace}, createdBinding)
						if err != nil {
							return false
						}
						failedCond := meta.FindStatusCondition(createdBinding.GetConditions(), common.ConditionFailed)
						return failedCond != nil && strings.Contains(failedCond.Message, errorMessage)
					}, timeout, interval).Should(BeTrue())
					Expect(len(createdBinding.Finalizers)).To(Equal(1))
					getSecret(ctx, createdBinding.Spec.SecretName, createdBinding.Namespace, true)
				})
			})

			When("delete in SM fails with transient error", func() {
				BeforeEach(func() {
					fakeClient.UnbindReturnsOnCall(0, "", &sm.ServiceManagerError{StatusCode: http.StatusTooManyRequests})
					fakeClient.UnbindReturnsOnCall(1, "", nil)
				})

				It("should eventually succeed", func() {
					deleteAndWait(ctx, createdBinding)
				})
			})

			When("delete orphan binding with finalizer", func() {
				BeforeEach(func() {
					fakeClient.UnbindReturns("", nil)
				})
				It("should succeed", func() {
					createdBinding, err := createBindingWithoutAssertions(ctx, bindingName+"-new", bindingTestNamespace, "non-exist-instance", "", "binding-external-name", "", false)
					Expect(err).ToNot(HaveOccurred())
					createdBinding.Finalizers = []string{common.FinalizerName}
					Expect(k8sClient.Update(ctx, createdBinding))
					Eventually(func() bool {
						err := k8sClient.Get(ctx, getResourceNamespacedName(createdBinding), createdBinding)
						if err != nil {
							return false
						}
						cond := meta.FindStatusCondition(createdBinding.GetConditions(), common.ConditionSucceeded)
						return cond != nil && cond.Reason == common.Blocked
					}, timeout, interval).Should(BeTrue())
					deleteAndWait(ctx, createdBinding)
				})
			})
		})

		Context("Async", func() {
			BeforeEach(func() {
				fakeClient.UnbindReturns(sm.BuildOperationURL("an-operation-id", fakeBindingID, smClientTypes.ServiceBindingsURL), nil)
			})

			When("polling ends with success", func() {
				BeforeEach(func() {
					fakeClient.StatusReturns(&smClientTypes.Operation{ResourceID: fakeBindingID, State: smClientTypes.SUCCEEDED}, nil)
				})

				It("should delete the k8s binding and secret", func() {
					Expect(k8sClient.Delete(ctx, createdBinding)).To(Succeed())
					deleteAndWait(ctx, createdBinding)
				})
			})

			When("polling ends with FAILED state", func() {
				errorMessage := "delete-binding-async-error"
				BeforeEach(func() {
					fakeClient.StatusReturns(&smClientTypes.Operation{
						Type:        smClientTypes.DELETE,
						State:       smClientTypes.FAILED,
						Description: errorMessage,
					}, nil)
				})

				It("should not delete the k8s binding and secret", func() {
					Expect(k8sClient.Delete(ctx, createdBinding)).To(Succeed())
					Eventually(func() bool {
						err := k8sClient.Get(ctx, types.NamespacedName{Name: createdBinding.Name, Namespace: createdBinding.Namespace}, createdBinding)
						if err != nil {
							return false
						}
						failedCond := meta.FindStatusCondition(createdBinding.GetConditions(), common.ConditionFailed)
						return failedCond != nil && strings.Contains(failedCond.Message, errorMessage)
					}, timeout, interval).Should(BeTrue())
					fakeClient.UnbindReturns("", nil)
					deleteAndWait(ctx, createdBinding)
				})
			})

			When("polling returns error", func() {
				BeforeEach(func() {
					fakeClient.UnbindReturns(sm.BuildOperationURL("an-operation-id", fakeBindingID, smClientTypes.ServiceBindingsURL), nil)
					fakeClient.StatusReturns(nil, fmt.Errorf("no polling for you"))
					//fakeClient.GetBindingByIDReturns(&smClientTypes.ServiceBinding{ID: fakeBindingID, LastOperation: &smClientTypes.Operation{State: smClientTypes.SUCCEEDED, Type: smClientTypes.CREATE}}, nil)
				})

				It("should recover and eventually succeed", func() {
					Expect(k8sClient.Delete(ctx, createdBinding)).To(Succeed())
					Eventually(func() bool {
						err := k8sClient.Get(ctx, types.NamespacedName{Name: createdBinding.Name, Namespace: createdBinding.Namespace}, createdBinding)
						if err != nil {
							return false
						}
						cond := meta.FindStatusCondition(createdBinding.GetConditions(), common.ConditionSucceeded)
						return cond != nil && strings.Contains(cond.Message, string(smClientTypes.INPROGRESS))
					}, timeout, interval).Should(BeTrue())
					fakeClient.UnbindReturns("", nil)
					deleteAndWait(ctx, createdBinding)
				})
			})
		})
	})

	Context("Recovery", func() {
		type recoveryTestCase struct {
			lastOpType                       smClientTypes.OperationCategory
			lastOpState                      smClientTypes.OperationState
			expectedConditionSucceededStatus metav1.ConditionStatus
		}
		executeTestCase := func(testCase recoveryTestCase) {
			fakeBinding := func(state smClientTypes.OperationState) *smClientTypes.ServiceBinding {
				return &smClientTypes.ServiceBinding{
					ID:          fakeBindingID,
					Name:        "fake-binding-external-name",
					Credentials: json.RawMessage("{\"secret_key\": \"secret_value\"}"),
					LastOperation: &smClientTypes.Operation{
						Type:        testCase.lastOpType,
						State:       state,
						Description: "fake-description",
					},
				}
			}

			When("binding exists in SM", func() {
				BeforeEach(func() {
					fakeClient.ListBindingsReturns(
						&smClientTypes.ServiceBindings{
							ServiceBindings: []smClientTypes.ServiceBinding{*fakeBinding(testCase.lastOpState)},
						}, nil)
					fakeClient.StatusReturns(&smClientTypes.Operation{ResourceID: fakeBindingID, State: smClientTypes.INPROGRESS}, nil)
				})

				AfterEach(func() {
					fakeClient.StatusReturns(&smClientTypes.Operation{ResourceID: fakeBindingID, State: smClientTypes.SUCCEEDED}, nil)
					fakeClient.GetBindingByIDReturns(fakeBinding(smClientTypes.SUCCEEDED), nil)
				})

				When(fmt.Sprintf("last operation is %s %s", testCase.lastOpType, testCase.lastOpState), func() {
					It("should resync status", func() {
						var err error
						createdBinding, err = createBindingWithoutAssertions(ctx, bindingName, bindingTestNamespace, instanceName, "", "fake-binding-external-name", "", false)
						Expect(err).ToNot(HaveOccurred())
						smCallArgs := fakeClient.ListBindingsArgsForCall(0)
						Expect(smCallArgs.LabelQuery).To(HaveLen(1))
						Expect(smCallArgs.LabelQuery[0]).To(ContainSubstring("_k8sname"))

						Expect(smCallArgs.FieldQuery).To(HaveLen(3))
						Expect(smCallArgs.FieldQuery[0]).To(ContainSubstring("name"))
						Expect(smCallArgs.FieldQuery[1]).To(ContainSubstring("context/clusterid"))
						Expect(smCallArgs.FieldQuery[2]).To(ContainSubstring("context/namespace"))

						waitForResourceCondition(ctx, createdBinding, common.ConditionSucceeded, testCase.expectedConditionSucceededStatus, utils.GetConditionReason(testCase.lastOpType, testCase.lastOpState), "")

						switch testCase.lastOpState {
						case smClientTypes.FAILED:
							Expect(utils.IsFailed(createdBinding))
						case smClientTypes.INPROGRESS:
							Expect(utils.IsInProgress(createdBinding))
						case smClientTypes.SUCCEEDED:
							Expect(isResourceReady(createdBinding))
						}
					})
				})
			})
		}

		for _, testCase := range []recoveryTestCase{
			{lastOpType: smClientTypes.CREATE, lastOpState: smClientTypes.SUCCEEDED, expectedConditionSucceededStatus: metav1.ConditionTrue},
			{lastOpType: smClientTypes.CREATE, lastOpState: smClientTypes.INPROGRESS, expectedConditionSucceededStatus: metav1.ConditionFalse},
			{lastOpType: smClientTypes.CREATE, lastOpState: smClientTypes.FAILED, expectedConditionSucceededStatus: metav1.ConditionFalse},
			{lastOpType: smClientTypes.DELETE, lastOpState: smClientTypes.SUCCEEDED, expectedConditionSucceededStatus: metav1.ConditionTrue},
			{lastOpType: smClientTypes.DELETE, lastOpState: smClientTypes.INPROGRESS, expectedConditionSucceededStatus: metav1.ConditionFalse},
			{lastOpType: smClientTypes.DELETE, lastOpState: smClientTypes.FAILED, expectedConditionSucceededStatus: metav1.ConditionFalse},
		} {
			executeTestCase(testCase)
		}

		When("binding exists in SM without last operation", func() {
			BeforeEach(func() {
				smBinding := &smClientTypes.ServiceBinding{
					ID:          fakeBindingID,
					Name:        "fake-binding-external-name",
					Credentials: json.RawMessage("{\"secret_key\": \"secret_value\"}"),
				}
				fakeClient.ListBindingsReturns(
					&smClientTypes.ServiceBindings{
						ServiceBindings: []smClientTypes.ServiceBinding{*smBinding},
					}, nil)
			})

			It("should resync successfully", func() {
				var err error
				createdBinding, err = createBindingWithoutAssertions(ctx, bindingName, bindingTestNamespace, instanceName, "", "fake-binding-external-name", "", false)
				Expect(err).ToNot(HaveOccurred())
			})
		})
	})

	Context("Credential Rotation", func() {
		BeforeEach(func() {
			fakeClient.RenameBindingReturns(nil, nil)
			createdBinding = createAndValidateBinding(ctx, bindingName, bindingTestNamespace, instanceName, "", "binding-external-name", "", fakeBindingID)
			fakeClient.ListBindingsStub = func(params *sm.Parameters) (*smClientTypes.ServiceBindings, error) {
				if params == nil || params.FieldQuery == nil || len(params.FieldQuery) == 0 {
					return nil, nil
				}

				if strings.Contains(params.FieldQuery[0], "binding-external-name-") {
					return &smClientTypes.ServiceBindings{
						ServiceBindings: []smClientTypes.ServiceBinding{
							{
								ID:          fakeBindingID,
								Ready:       true,
								Credentials: json.RawMessage("{\"secret_key2\": \"secret_value2\"}"),
								LastOperation: &smClientTypes.Operation{
									Type:        smClientTypes.CREATE,
									State:       smClientTypes.SUCCEEDED,
									Description: "fake-description",
								},
							},
						},
					}, nil
				}
				return nil, nil
			}
		})
		AfterEach(func() {
			deleteAndWait(ctx, createdBinding)
		})

		It("should rotate the credentials and create old binding", func() {
			var secret *corev1.Secret
			Eventually(func() bool {
				secret = getSecret(ctx, createdBinding.Spec.SecretName, bindingTestNamespace, true)
				secret.Data = map[string][]byte{}
				return k8sClient.Update(ctx, secret) == nil
			}, timeout, interval).Should(BeTrue())

			origBindingID := createdBinding.Status.BindingID

			By("update binding with rotation policy")
			createdBinding.Spec.CredRotationPolicy = &v1.CredentialsRotationPolicy{
				Enabled:           true,
				RotatedBindingTTL: "1h",
				RotationFrequency: "1ns",
			}
			updateBinding(ctx, getResourceNamespacedName(createdBinding), createdBinding)

			By("validate rotation occurred")
			Eventually(func() bool {
				err := k8sClient.Get(ctx, defaultLookupKey, createdBinding)
				return err == nil && createdBinding.Status.LastCredentialsRotationTime != nil && len(createdBinding.Status.Conditions) == 2
			}, timeout, interval).Should(BeTrue())

			secret = getSecret(ctx, createdBinding.Spec.SecretName, bindingTestNamespace, true)
			val := secret.Data["secret_key"]
			Expect(string(val)).To(Equal("secret_value"))

			bindingList := &v1.ServiceBindingList{}
			Eventually(func() bool {
				err := k8sClient.List(ctx, bindingList, client.MatchingLabels{common.StaleBindingIDLabel: origBindingID}, client.InNamespace(bindingTestNamespace))
				if err != nil {
					return false
				}
				return len(bindingList.Items) > 0
			}, timeout, interval).Should(BeTrue())

			oldBinding := bindingList.Items[0]
			Expect(oldBinding.Spec.CredRotationPolicy.Enabled).To(BeFalse())
			Eventually(func() bool {
				err := k8sClient.Get(ctx, types.NamespacedName{Name: oldBinding.Name, Namespace: oldBinding.Namespace}, &oldBinding)
				if err != nil {
					return false
				}
				return len(oldBinding.Status.BindingID) > 0
			}, timeout, interval).Should(BeTrue())
<<<<<<< HEAD
=======
			Expect(len(oldBinding.Annotations)).To(Equal(1))
			Expect(oldBinding.Annotations[common.StaleBindingOrigBindingNameAnnotation]).To(Equal(createdBinding.Name))
			Expect(len(oldBinding.Labels)).To(Equal(2))
			Expect(oldBinding.Labels[common.StaleBindingIDLabel]).To(Equal(origBindingID))
			Expect(oldBinding.Labels[common.StaleBindingRotationOfLabel]).To(Equal(createdBinding.Name))
>>>>>>> 524aa698

			secret = getSecret(ctx, oldBinding.Spec.SecretName, bindingTestNamespace, true)
			val = secret.Data["secret_key2"]
			Expect(string(val)).To(Equal("secret_value2"))
		})

		It("should rotate the credentials with force rotate annotation", func() {
			Expect(k8sClient.Get(ctx, defaultLookupKey, createdBinding)).To(Succeed())
			createdBinding.Spec.CredRotationPolicy = &v1.CredentialsRotationPolicy{
				Enabled:           true,
				RotationFrequency: "1h",
				RotatedBindingTTL: "1h",
			}
			createdBinding.Annotations = map[string]string{
				common.ForceRotateAnnotation: "true",
			}

			updateBinding(ctx, defaultLookupKey, createdBinding)
			myBinding := &v1.ServiceBinding{}
			Eventually(func() bool {
				err := k8sClient.Get(ctx, defaultLookupKey, myBinding)
				return err == nil && myBinding.Status.LastCredentialsRotationTime != nil
			}, timeout, interval).Should(BeTrue())

			_, ok := myBinding.Annotations[common.ForceRotateAnnotation]
			Expect(ok).To(BeFalse())
		})

		When("original binding ready=true", func() {
			It("should delete old binding when stale", func() {
				Expect(k8sClient.Get(ctx, types.NamespacedName{Name: createdBinding.Name, Namespace: bindingTestNamespace}, createdBinding)).To(Succeed())
				staleBinding := generateBasicStaleBinding(createdBinding)
				staleBinding.Labels = map[string]string{
					common.StaleBindingIDLabel:         createdBinding.Status.BindingID,
					common.StaleBindingRotationOfLabel: createdBinding.Name,
				}
				staleBinding.Spec.CredRotationPolicy = &v1.CredentialsRotationPolicy{
					Enabled:           false,
					RotatedBindingTTL: "0ns",
					RotationFrequency: "0ns",
				}
				Expect(k8sClient.Create(ctx, staleBinding)).To(Succeed())
				waitForResourceToBeDeleted(ctx, getResourceNamespacedName(staleBinding), staleBinding)
			})
		})

		When("original binding ready=false (rotation failed)", func() {
			var failedBinding *v1.ServiceBinding
			BeforeEach(func() {
				failedBinding = newBindingObject("failedbinding", bindingTestNamespace)
				failedBinding.Spec.ServiceInstanceName = "notexistinstance"
				Expect(k8sClient.Create(ctx, failedBinding)).To(Succeed())
				waitForResourceCondition(ctx, failedBinding, common.ConditionSucceeded, metav1.ConditionFalse, common.Blocked, "")
			})

			It("should not delete old binding when stale", func() {
				Expect(k8sClient.Get(ctx, types.NamespacedName{Name: createdBinding.Name, Namespace: bindingTestNamespace}, createdBinding)).To(Succeed())
				staleBinding := generateBasicStaleBinding(createdBinding)
				staleBinding.Labels = map[string]string{
					common.StaleBindingIDLabel:         "1234",
					common.StaleBindingRotationOfLabel: failedBinding.Name,
				}
				staleBinding.Spec.CredRotationPolicy = &v1.CredentialsRotationPolicy{
					Enabled:           false,
					RotatedBindingTTL: "0ns",
					RotationFrequency: "0ns",
				}
				Expect(k8sClient.Create(ctx, staleBinding)).To(Succeed())
				waitForResourceCondition(ctx, staleBinding, common.ConditionPendingTermination, metav1.ConditionTrue, common.ConditionPendingTermination, "")
			})
		})

		When("stale binding is missing rotationOf label", func() {
			XIt("should delete the binding", func() {
				Expect(k8sClient.Get(ctx, types.NamespacedName{Name: createdBinding.Name, Namespace: bindingTestNamespace}, createdBinding)).To(Succeed())
				staleBinding := generateBasicStaleBinding(createdBinding)
				staleBinding.Labels = map[string]string{
					common.StaleBindingIDLabel: createdBinding.Status.BindingID,
				}
				staleBinding.Spec.CredRotationPolicy = &v1.CredentialsRotationPolicy{
					Enabled:           false,
					RotatedBindingTTL: "0ns",
					RotationFrequency: "0ns",
				}

				Expect(k8sClient.Create(ctx, staleBinding)).To(Succeed())
				waitForResourceToBeDeleted(ctx, getResourceNamespacedName(staleBinding), staleBinding)
			})
		})

		When("binding's name is more than 63 characters", func() {
			var binding *v1.ServiceBinding
			var longBindingName = "binding-name-that-is-way-too-long-to-be-valid-binding-name-which-should-be-truncated"
			var bindingID = uuid.NewString()
			BeforeEach(func() {
				fakeClient.BindReturns(&smClientTypes.ServiceBinding{ID: bindingID, Credentials: json.RawMessage(`{"secret_key": "secret_value", "escaped": "{\"escaped_key\":\"escaped_val\"}"}`)}, "", nil)
				fakeClient.RenameBindingReturns(nil, nil)
				binding = createAndValidateBinding(ctx, longBindingName, bindingTestNamespace, instanceName, "", longBindingName, "", bindingID)
				fakeClient.ListBindingsStub = func(params *sm.Parameters) (*smClientTypes.ServiceBindings, error) {
					if params == nil || params.FieldQuery == nil || len(params.FieldQuery) == 0 {
						return nil, nil
					}

					if strings.Contains(params.FieldQuery[0], longBindingName+"-") {
						return &smClientTypes.ServiceBindings{
							ServiceBindings: []smClientTypes.ServiceBinding{
								{
									ID:          fakeBindingID,
									Ready:       true,
									Credentials: json.RawMessage("{\"secret_key2\": \"secret_value2\"}"),
									LastOperation: &smClientTypes.Operation{
										Type:        smClientTypes.CREATE,
										State:       smClientTypes.SUCCEEDED,
										Description: "fake-description",
									},
								},
							},
						}, nil
					}
					return nil, nil
				}
			})
			AfterEach(func() {
				deleteAndWait(ctx, binding)
			})
			It("rotation should succeed", func() {
				var secret *corev1.Secret
				origBindingID := binding.Status.BindingID
				bindingNamespacedName := getResourceNamespacedName(binding)

				By("update binding with rotation policy")
				binding.Spec.CredRotationPolicy = &v1.CredentialsRotationPolicy{
					Enabled:           true,
					RotatedBindingTTL: "1h",
					RotationFrequency: "1ns",
				}
				updateBinding(ctx, bindingNamespacedName, binding)

				By("validate rotation occurred")
				Eventually(func() bool {
					err := k8sClient.Get(ctx, bindingNamespacedName, binding)
					return err == nil && binding.Status.LastCredentialsRotationTime != nil && len(binding.Status.Conditions) == 2
				}, timeout, interval).Should(BeTrue())

				secret = getSecret(ctx, binding.Spec.SecretName, bindingTestNamespace, true)
				val := secret.Data["secret_key"]
				Expect(string(val)).To(Equal("secret_value"))

				bindingList := &v1.ServiceBindingList{}
				Eventually(func() bool {
					err := k8sClient.List(ctx, bindingList, client.MatchingLabels{common.StaleBindingIDLabel: origBindingID}, client.InNamespace(bindingTestNamespace))
					if err != nil {
						return false
					}
					return len(bindingList.Items) > 0
				}, timeout, interval).Should(BeTrue())

				oldBinding := bindingList.Items[0]
				Expect(oldBinding.Spec.CredRotationPolicy.Enabled).To(BeFalse())
				Eventually(func() bool {
					err := k8sClient.Get(ctx, types.NamespacedName{Name: oldBinding.Name, Namespace: oldBinding.Namespace}, &oldBinding)
					if err != nil {
						return false
					}
					return len(oldBinding.Status.BindingID) > 0
				}, timeout, interval).Should(BeTrue())
				Expect(len(oldBinding.Annotations)).To(Equal(1))
				Expect(oldBinding.Annotations[common.StaleBindingOrigBindingNameAnnotation]).To(Equal(longBindingName))
				Expect(len(oldBinding.Labels)).To(Equal(2))
				Expect(oldBinding.Labels[common.StaleBindingIDLabel]).To(Equal(origBindingID))
				Expect(oldBinding.Labels[common.StaleBindingRotationOfLabel]).To(Equal(truncateString(binding.Name, 63)))

				secret = getSecret(ctx, oldBinding.Spec.SecretName, bindingTestNamespace, true)
				val = secret.Data["secret_key2"]
				Expect(string(val)).To(Equal("secret_value2"))
			})
		})
	})

	Context("Cross Namespace", func() {
		var crossBinding *v1.ServiceBinding
		var serviceInstanceInAnotherNamespace *v1.ServiceInstance
		BeforeEach(func() {
			serviceInstanceInAnotherNamespace = createInstance(ctx, instanceName, testNamespace, instanceExternalName)
		})

		AfterEach(func() {
			deleteAndWait(ctx, serviceInstanceInAnotherNamespace)
		})

		When("binding is created in a different namespace than the instance", func() {
			AfterEach(func() {
				if crossBinding != nil {
					Expect(k8sClient.Delete(ctx, crossBinding))
				}
			})
			It("should succeed", func() {
				crossBinding = createAndValidateBinding(ctx, bindingName, bindingTestNamespace, instanceName, testNamespace, "cross-binding-external-name", "", fakeBindingID)

				By("Verify binding secret created")
				getSecret(ctx, createdBinding.Spec.SecretName, createdBinding.Namespace, true)
			})
		})

		Context("cred rotation", func() {
			BeforeEach(func() {
				fakeClient.RenameBindingReturns(nil, nil)
				crossBinding = createAndValidateBinding(ctx, bindingName, bindingTestNamespace, instanceName, testNamespace, "cross-binding-external-name", "", fakeBindingID)
				fakeClient.ListBindingsStub = func(params *sm.Parameters) (*smClientTypes.ServiceBindings, error) {
					if params == nil || params.FieldQuery == nil || len(params.FieldQuery) == 0 {
						return nil, nil
					}

					if strings.Contains(params.FieldQuery[0], "cross-binding-external-name-") {
						return &smClientTypes.ServiceBindings{
							ServiceBindings: []smClientTypes.ServiceBinding{
								{
									ID:          fakeBindingID,
									Ready:       true,
									Credentials: json.RawMessage("{\"secret_key2\": \"secret_value2\"}"),
									LastOperation: &smClientTypes.Operation{
										Type:        smClientTypes.CREATE,
										State:       smClientTypes.SUCCEEDED,
										Description: "fake-description",
									},
								},
							},
						}, nil
					}
					return nil, nil
				}
			})
			AfterEach(func() {
				if crossBinding != nil {
					deleteAndWait(ctx, crossBinding)
				}
			})

			It("should rotate the credentials and create old binding", func() {
				key := types.NamespacedName{Name: bindingName, Namespace: bindingTestNamespace}
				Expect(k8sClient.Get(ctx, key, crossBinding)).To(Succeed())
				crossBinding.Spec.CredRotationPolicy = &v1.CredentialsRotationPolicy{
					Enabled:           true,
					RotatedBindingTTL: "1h",
					RotationFrequency: "1ns",
				}

				var secret *corev1.Secret
				Eventually(func() bool {
					secret = getSecret(ctx, crossBinding.Spec.SecretName, bindingTestNamespace, true)
					secret.Data = map[string][]byte{}
					return k8sClient.Update(ctx, secret) == nil
				}, timeout, interval).Should(BeTrue())

				updateBinding(ctx, key, crossBinding)

				myBinding := &v1.ServiceBinding{}
				Eventually(func() bool {
					err := k8sClient.Get(ctx, key, myBinding)
					return err == nil && myBinding.Status.LastCredentialsRotationTime != nil && len(myBinding.Status.Conditions) == 2
				}, timeout, interval).Should(BeTrue())

				secret = getSecret(ctx, myBinding.Spec.SecretName, bindingTestNamespace, true)
				val := secret.Data["secret_key"]
				Expect(string(val)).To(Equal("secret_value"))

				bindingList := &v1.ServiceBindingList{}
				Eventually(func() bool {
					Expect(k8sClient.List(ctx, bindingList, client.MatchingLabels{common.StaleBindingIDLabel: myBinding.Status.BindingID}, client.InNamespace(bindingTestNamespace))).To(Succeed())
					return len(bindingList.Items) > 0
				}, timeout, interval).Should(BeTrue())
				oldBinding := bindingList.Items[0]
				Expect(oldBinding.Spec.CredRotationPolicy.Enabled).To(BeFalse())

				secret = getSecret(ctx, oldBinding.Spec.SecretName, bindingTestNamespace, true)
				val = secret.Data["secret_key2"]
				Expect(string(val)).To(Equal("secret_value2"))
			})
		})
	})
})

func generateBasicBindingTemplate(name, namespace, instanceName, instanceNamespace, externalName string, secretTemplate string) *v1.ServiceBinding {
	binding := newBindingObject(name, namespace)
	binding.Spec.ServiceInstanceName = instanceName
	if len(instanceNamespace) > 0 {
		binding.Spec.ServiceInstanceNamespace = instanceNamespace
	}
	binding.Spec.ExternalName = externalName
	binding.Spec.SecretTemplate = secretTemplate
	binding.Spec.Parameters = &runtime.RawExtension{
		Raw: []byte(`{"key": "value"}`),
	}
	binding.Spec.ParametersFrom = []v1.ParametersFromSource{
		{
			SecretKeyRef: &v1.SecretKeyReference{
				Name: "binding-params-secret",
				Key:  "secret-parameter",
			},
		},
	}
	return binding
}

func generateBasicStaleBinding(createdBinding *v1.ServiceBinding) *v1.ServiceBinding {
	staleBinding := &v1.ServiceBinding{}
	staleBinding.Spec = createdBinding.Spec
	staleBinding.Spec.SecretName = createdBinding.Spec.SecretName + "-stale"
	staleBinding.Name = createdBinding.Name + "-stale"
	staleBinding.Namespace = createdBinding.Namespace
	return staleBinding
}

func validateSecretData(secret *corev1.Secret, expectedKey string, expectedValue string) {
	Expect(secret.Data).ToNot(BeNil())
	Expect(secret.Data).To(HaveKey(expectedKey))
	Expect(string(secret.Data[expectedKey])).To(Equal(expectedValue))
}

func getSecret(ctx context.Context, name, namespace string, failOnError bool) *corev1.Secret {
	secret := &corev1.Secret{}

	if failOnError {
		Eventually(func() bool {
			err := k8sClient.Get(ctx, types.NamespacedName{Name: name, Namespace: namespace}, secret)
			return err == nil
		}, timeout, interval).Should(BeTrue())
	} else {
		_ = k8sClient.Get(ctx, types.NamespacedName{Name: name, Namespace: namespace}, secret)
	}

	return secret
}

func updateBinding(ctx context.Context, key types.NamespacedName, serviceBinding *v1.ServiceBinding) {
	if err := k8sClient.Update(ctx, serviceBinding); err == nil {
		return
	}
	sb := &v1.ServiceBinding{}
	Eventually(func() bool {
		if err := k8sClient.Get(ctx, key, sb); err != nil {
			return false
		}
		sb.Annotations = serviceBinding.Annotations
		sb.Labels = serviceBinding.Labels
		sb.Spec = serviceBinding.Spec
		return k8sClient.Update(ctx, serviceBinding) == nil
	}, timeout, interval).Should(BeTrue())
}<|MERGE_RESOLUTION|>--- conflicted
+++ resolved
@@ -1258,14 +1258,11 @@
 				}
 				return len(oldBinding.Status.BindingID) > 0
 			}, timeout, interval).Should(BeTrue())
-<<<<<<< HEAD
-=======
 			Expect(len(oldBinding.Annotations)).To(Equal(1))
 			Expect(oldBinding.Annotations[common.StaleBindingOrigBindingNameAnnotation]).To(Equal(createdBinding.Name))
 			Expect(len(oldBinding.Labels)).To(Equal(2))
 			Expect(oldBinding.Labels[common.StaleBindingIDLabel]).To(Equal(origBindingID))
 			Expect(oldBinding.Labels[common.StaleBindingRotationOfLabel]).To(Equal(createdBinding.Name))
->>>>>>> 524aa698
 
 			secret = getSecret(ctx, oldBinding.Spec.SecretName, bindingTestNamespace, true)
 			val = secret.Data["secret_key2"]
@@ -1339,7 +1336,7 @@
 		})
 
 		When("stale binding is missing rotationOf label", func() {
-			XIt("should delete the binding", func() {
+			It("should delete the binding", func() {
 				Expect(k8sClient.Get(ctx, types.NamespacedName{Name: createdBinding.Name, Namespace: bindingTestNamespace}, createdBinding)).To(Succeed())
 				staleBinding := generateBasicStaleBinding(createdBinding)
 				staleBinding.Labels = map[string]string{
