package controllers

import (
	"context"
	"encoding/json"
	"errors"
	"github.com/SAP/sap-btp-service-operator/api/common"
	"github.com/SAP/sap-btp-service-operator/internal/utils"
	"github.com/lithammer/dedent"
	authv1 "k8s.io/api/authentication/v1"
	"k8s.io/utils/pointer"
	"net/http"
	ctrl "sigs.k8s.io/controller-runtime"
	"strings"

	v1 "github.com/SAP/sap-btp-service-operator/api/v1"
	"github.com/SAP/sap-btp-service-operator/client/sm"
	"github.com/SAP/sap-btp-service-operator/client/sm/smfakes"
	smClientTypes "github.com/SAP/sap-btp-service-operator/client/sm/types"
	"github.com/google/uuid"
	. "github.com/onsi/ginkgo"
	. "github.com/onsi/gomega"
	corev1 "k8s.io/api/core/v1"
	"k8s.io/apimachinery/pkg/api/meta"
	metav1 "k8s.io/apimachinery/pkg/apis/meta/v1"
	"k8s.io/apimachinery/pkg/runtime"
	"k8s.io/apimachinery/pkg/types"
	"sigs.k8s.io/controller-runtime/pkg/client"

	"fmt"
)

// +kubebuilder:docs-gen:collapse=Imports

var _ = Describe("ServiceBinding controller", func() {
	var (
		createdInstance *v1.ServiceInstance
		createdBinding  *v1.ServiceBinding

		defaultLookupKey types.NamespacedName

		testUUID             string
		bindingName          string
		instanceName         string
		instanceExternalName string
		paramsSecret         *corev1.Secret
	)

	createBindingWithoutAssertions := func(ctx context.Context, name, namespace, instanceName, instanceNamespace, externalName string, secretTemplate string, wait bool) (*v1.ServiceBinding, error) {
		binding := generateBasicBindingTemplate(name, namespace, instanceName, instanceNamespace, externalName, secretTemplate)
		if err := k8sClient.Create(ctx, binding); err != nil {
			return nil, err
		}

		bindingLookupKey := types.NamespacedName{Name: name, Namespace: namespace}
		createdBinding = &v1.ServiceBinding{}

		Eventually(func() bool {
			if err := k8sClient.Get(ctx, bindingLookupKey, createdBinding); err != nil {
				return false
			}

			if wait {
				return isResourceReady(createdBinding) || utils.IsFailed(createdBinding)
			} else {
				return len(createdBinding.Status.Conditions) > 0 && createdBinding.Status.Conditions[0].Message != "Pending"
			}
		}, timeout, interval).Should(BeTrue())
		return createdBinding, nil
	}

	createAndValidateBinding := func(ctx context.Context, name, namespace, instanceName, instanceNamespace, externalName string, secretTemplate string) *v1.ServiceBinding {
		createdBinding, err := createBindingWithoutAssertions(ctx, name, namespace, instanceName, instanceNamespace, externalName, secretTemplate, false)
		Expect(err).ToNot(HaveOccurred())
		Expect(createdBinding.Status.InstanceID).ToNot(BeEmpty())
		Expect(createdBinding.Status.BindingID).To(Equal(fakeBindingID))
		Expect(createdBinding.Spec.SecretName).To(Not(BeEmpty()))
		Expect(common.GetObservedGeneration(createdBinding)).To(Equal(int64(1)))
		Expect(string(createdBinding.Spec.Parameters.Raw)).To(ContainSubstring("\"key\":\"value\""))
		smBinding, _, _ := fakeClient.BindArgsForCall(0)
		params := smBinding.Parameters
		Expect(params).To(ContainSubstring("\"key\":\"value\""))
		Expect(params).To(ContainSubstring("\"secret-key\":\"secret-value\""))
		return createdBinding
	}

	createInstance := func(ctx context.Context, name, namespace, externalName string) *v1.ServiceInstance {
		instance := &v1.ServiceInstance{
			TypeMeta: metav1.TypeMeta{
				APIVersion: "services.cloud.sap.com/v1",
				Kind:       "ServiceInstance",
			},
			ObjectMeta: metav1.ObjectMeta{
				Name:      name,
				Namespace: namespace,
			},
			Spec: v1.ServiceInstanceSpec{
				ExternalName:        externalName,
				ServicePlanName:     "a-plan-name",
				ServiceOfferingName: "an-offering-name",
				CustomTags:          []string{"custom-tag"},
			},
		}
		Expect(k8sClient.Create(ctx, instance)).Should(Succeed())
		waitForResourceToBeReady(ctx, instance)
		Expect(instance.Status.InstanceID).ToNot(BeEmpty())
		return instance
	}

	validateInstanceInfo := func(bindingSecret *corev1.Secret, instanceName string) {
		validateSecretData(bindingSecret, "plan", `a-plan-name`)
		validateSecretData(bindingSecret, "label", `an-offering-name`)
		validateSecretData(bindingSecret, "type", `an-offering-name`)
		validateSecretData(bindingSecret, "tags", "[\"test\",\"custom-tag\"]")
		validateSecretData(bindingSecret, "instance_name", instanceName)
		Expect(bindingSecret.Data).To(HaveKey("instance_guid"))
	}

	validateSecretMetadata := func(bindingSecret *corev1.Secret, credentialProperties []utils.SecretMetadataProperty) {
		metadata := make(map[string][]utils.SecretMetadataProperty)
		Expect(json.Unmarshal(bindingSecret.Data[".metadata"], &metadata)).To(Succeed())
		if credentialProperties != nil {
			Expect(metadata["credentialProperties"]).To(ContainElements(credentialProperties))
		}
		Expect(metadata["metaDataProperties"]).To(ContainElement(utils.SecretMetadataProperty{Name: "instance_name", Format: string(utils.TEXT)}))
		Expect(metadata["metaDataProperties"]).To(ContainElement(utils.SecretMetadataProperty{Name: "instance_guid", Format: string(utils.TEXT)}))
		Expect(metadata["metaDataProperties"]).To(ContainElement(utils.SecretMetadataProperty{Name: "plan", Format: string(utils.TEXT)}))
		Expect(metadata["metaDataProperties"]).To(ContainElement(utils.SecretMetadataProperty{Name: "label", Format: string(utils.TEXT)}))
		Expect(metadata["metaDataProperties"]).To(ContainElement(utils.SecretMetadataProperty{Name: "type", Format: string(utils.TEXT)}))
		Expect(metadata["metaDataProperties"]).To(ContainElement(utils.SecretMetadataProperty{Name: "tags", Format: string(utils.JSON)}))
	}

	BeforeEach(func() {
		ctx = context.Background()
		log := ctrl.Log.WithName("bindingTest")
		ctx = context.WithValue(ctx, utils.LogKey{}, log)
		testUUID = uuid.New().String()
		instanceName = "test-instance-" + testUUID
		bindingName = "test-binding-" + testUUID
		instanceExternalName = instanceName + "-external"

		fakeClient = &smfakes.FakeClient{}
		fakeClient.ProvisionReturns(&sm.ProvisionResponse{InstanceID: "12345678", Tags: []byte("[\"test\"]")}, nil)
		fakeClient.BindReturns(&smClientTypes.ServiceBinding{ID: fakeBindingID, Credentials: json.RawMessage(`{"secret_key": "secret_value", "escaped": "{\"escaped_key\":\"escaped_val\"}"}`)}, "", nil)

		smInstance := &smClientTypes.ServiceInstance{ID: fakeInstanceID, Ready: true, LastOperation: &smClientTypes.Operation{State: smClientTypes.SUCCEEDED, Type: smClientTypes.UPDATE}}
		fakeClient.GetInstanceByIDReturns(smInstance, nil)

		defaultLookupKey = types.NamespacedName{Namespace: bindingTestNamespace, Name: bindingName}
		createdInstance = createInstance(ctx, instanceName, bindingTestNamespace, instanceExternalName)
		paramsSecret = createParamsSecret(ctx, "binding-params-secret", bindingTestNamespace)

	})

	AfterEach(func() {
		if createdBinding != nil {
			fakeClient.UnbindReturns("", nil)
			deleteAndWait(ctx, createdBinding)
		}

		if createdInstance != nil {
			fakeClient.DeprovisionReturns("", nil)
			deleteAndWait(ctx, createdInstance)
		}

		deleteAndWait(ctx, paramsSecret)

		createdBinding = nil
		createdInstance = nil
	})

	Context("Create", func() {
		Context("invalid parameters", func() {
			When("service instance name is not provided", func() {
				It("should fail", func() {
					_, err := createBindingWithoutAssertions(ctx, bindingName, bindingTestNamespace, "", "", "", "", false)
					Expect(err).To(HaveOccurred())
					Expect(err.Error()).To(ContainSubstring("spec.serviceInstanceName in body should be at least 1 chars long"))
				})
			})

			When("referenced service instance does not exist", func() {
				It("should fail", func() {
					binding, err := createBindingWithoutAssertions(ctx, bindingName, bindingTestNamespace, "no-such-instance", "", "", "", false)
					Expect(err).ToNot(HaveOccurred())
					waitForResourceCondition(ctx, binding, common.ConditionSucceeded, metav1.ConditionFalse, "", "couldn't find the service instance")
				})
			})

			When("secret exists", func() {
				var (
					secret     *corev1.Secret
					secretName string
				)

				BeforeEach(func() {
					secretName = "mysecret-" + testUUID
					secret = &corev1.Secret{ObjectMeta: metav1.ObjectMeta{Name: secretName, Namespace: bindingTestNamespace}}
					Expect(k8sClient.Create(ctx, secret)).To(Succeed())
				})

				AfterEach(func() {
					deleteAndWait(ctx, secret)
				})

				When("name is already taken", func() {
					It("should fail the request and allow the user to replace secret name", func() {
						binding := newBindingObject(bindingName, bindingTestNamespace)
						binding.Spec.ServiceInstanceName = instanceName
						binding.Spec.SecretName = secretName
						Expect(k8sClient.Create(ctx, binding)).To(Succeed())
						waitForResourceCondition(ctx, binding, common.ConditionSucceeded, metav1.ConditionFalse, common.Blocked, fmt.Sprintf(secretNameTakenErrorFormat, secretName))
					})
				})

				When("secret is owned by another binding", func() {
					var owningBindingName = "owning-binding-name"
					BeforeEach(func() {
						secret.SetOwnerReferences([]metav1.OwnerReference{{
							APIVersion:         "services.cloud.sap.com/v1",
							Kind:               "ServiceBinding",
							Name:               owningBindingName,
							UID:                "111",
							BlockOwnerDeletion: pointer.Bool(true),
							Controller:         pointer.Bool(true),
						}})
						Expect(k8sClient.Update(ctx, secret)).To(Succeed())
					})
					It("should fail the request with relevant message and allow the user to replace secret name", func() {
						binding := newBindingObject(bindingName, bindingTestNamespace)
						binding.Spec.ServiceInstanceName = instanceName
						binding.Spec.SecretName = secretName
						Expect(k8sClient.Create(ctx, binding)).To(Succeed())

						waitForResourceCondition(ctx, binding, common.ConditionSucceeded, metav1.ConditionFalse, common.Blocked, fmt.Sprintf(secretAlreadyOwnedErrorFormat, secretName, owningBindingName))

						bindingLookupKey := getResourceNamespacedName(binding)
						binding.Spec.SecretName = secretName + "-new"
						updateBinding(ctx, bindingLookupKey, binding)
						waitForResourceToBeReady(ctx, binding)

						By("Verify binding secret created")
						bindingSecret := getSecret(ctx, binding.Spec.SecretName, binding.Namespace, true)
						Expect(bindingSecret).ToNot(BeNil())
					})
				})
			})
		})

		Context("sync", func() {
			It("Should create binding and store the binding credentials in a secret", func() {
				createdBinding = createAndValidateBinding(ctx, bindingName, bindingTestNamespace, instanceName, "", "binding-external-name", "")
				Expect(createdBinding.Spec.ExternalName).To(Equal("binding-external-name"))
				Expect(createdBinding.Spec.UserInfo).NotTo(BeNil())

				By("Verify binding secret created")
				bindingSecret := getSecret(ctx, createdBinding.Spec.SecretName, createdBinding.Namespace, true)
				validateSecretData(bindingSecret, "secret_key", "secret_value")
				validateSecretData(bindingSecret, "escaped", `{"escaped_key":"escaped_val"}`)
				validateInstanceInfo(bindingSecret, instanceExternalName)
				credentialProperties := []utils.SecretMetadataProperty{
					{
						Name:   "secret_key",
						Format: string(utils.TEXT),
					},
					{
						Name:   "escaped",
						Format: string(utils.TEXT),
					},
				}
				validateSecretMetadata(bindingSecret, credentialProperties)
			})

			It("should put the raw broker response into the secret if spec.secretKey is provided", func() {
				binding := newBindingObject("binding-with-secretkey", bindingTestNamespace)
				binding.Spec.ServiceInstanceName = instanceName
				binding.Spec.SecretName = "mysecret"
				secretKey := "mycredentials"
				binding.Spec.SecretKey = &secretKey
				Expect(k8sClient.Create(ctx, binding)).To(Succeed())

				waitForResourceToBeReady(ctx, binding)

				bindingSecret := getSecret(ctx, binding.Spec.SecretName, bindingTestNamespace, true)
				validateSecretData(bindingSecret, secretKey, `{"secret_key": "secret_value", "escaped": "{\"escaped_key\":\"escaped_val\"}"}`)
				validateInstanceInfo(bindingSecret, instanceExternalName)
				credentialProperties := []utils.SecretMetadataProperty{
					{
						Name:      "mycredentials",
						Format:    string(utils.JSON),
						Container: true,
					},
				}
				validateSecretMetadata(bindingSecret, credentialProperties)
			})

			It("should put binding data in single key if spec.secretRootKey is provided", func() {
				binding := newBindingObject("binding-with-secretrootkey", bindingTestNamespace)
				binding.Spec.ServiceInstanceName = instanceName
				secretKey := "mycredentials"
				binding.Spec.SecretKey = &secretKey
				secretRootKey := "root"
				binding.Spec.SecretRootKey = &secretRootKey
				Expect(k8sClient.Create(ctx, binding)).To(Succeed())

				waitForResourceToBeReady(ctx, binding)

				bindingSecret := getSecret(ctx, binding.Spec.SecretName, bindingTestNamespace, true)
				Expect(len(bindingSecret.Data)).To(Equal(1))
				Expect(bindingSecret.Data).To(HaveKey("root"))
				res := make(map[string]string)
				Expect(json.Unmarshal(bindingSecret.Data["root"], &res)).To(Succeed())
				Expect(res[secretKey]).To(Equal(`{"secret_key": "secret_value", "escaped": "{\"escaped_key\":\"escaped_val\"}"}`))
				Expect(res["plan"]).To(Equal("a-plan-name"))
				Expect(res["label"]).To(Equal("an-offering-name"))
				Expect(res["tags"]).To(Equal("[\"test\",\"custom-tag\"]"))
				Expect(res).To(HaveKey("instance_guid"))
			})

			When("secret deleted by user", func() {
				It("should recreate the secret", func() {
					createdBinding = createAndValidateBinding(ctx, bindingName, bindingTestNamespace, instanceName, "", "binding-external-name", "")
					secretLookupKey := types.NamespacedName{Name: createdBinding.Spec.SecretName, Namespace: createdBinding.Namespace}
					bindingSecret := getSecret(ctx, secretLookupKey.Name, secretLookupKey.Namespace, true)
					originalSecretUID := bindingSecret.UID
					fakeClient.ListBindingsReturns(&smClientTypes.ServiceBindings{
						ServiceBindings: []smClientTypes.ServiceBinding{
							{
								ID:          createdBinding.Status.BindingID,
								Credentials: json.RawMessage("{\"secret_key\": \"secret_value\"}"),
								LastOperation: &smClientTypes.Operation{
									Type:        smClientTypes.CREATE,
									State:       smClientTypes.SUCCEEDED,
									Description: "fake-description",
								},
							},
						},
					}, nil)
					Expect(k8sClient.Delete(ctx, bindingSecret)).To(Succeed())

					//tickle the binding
					createdBinding.Annotations = map[string]string{"tickle": "true"}
					Expect(k8sClient.Update(ctx, createdBinding)).To(Succeed())

					newSecret := &corev1.Secret{}
					Eventually(func() bool {
						err := k8sClient.Get(ctx, secretLookupKey, newSecret)
						return err == nil && newSecret.UID != originalSecretUID
					}, timeout, interval).Should(BeTrue())
				})
			})

			When("bind call to SM returns error", func() {
				var errorMessage string

				When("general error occurred", func() {
					errorMessage = "no binding for you"
					BeforeEach(func() {
						fakeClient.BindReturns(nil, "", errors.New(errorMessage))
					})

					It("should fail with the error returned from SM", func() {
						binding, err := createBindingWithoutAssertions(ctx, bindingName, bindingTestNamespace, instanceName, "", "binding-external-name", "", false)
						Expect(err).ToNot(HaveOccurred())
						waitForResourceCondition(ctx, binding, common.ConditionFailed, metav1.ConditionTrue, "", errorMessage)
					})
				})

				When("SM returned transient error(429) without retry-after header", func() {
					BeforeEach(func() {
						errorMessage = "too many requests"
						fakeClient.BindReturnsOnCall(0, nil, "", &sm.ServiceManagerError{
							StatusCode:  http.StatusTooManyRequests,
							Description: errorMessage,
						})
						fakeClient.BindReturnsOnCall(1, &smClientTypes.ServiceBinding{ID: fakeBindingID, Credentials: json.RawMessage("{\"secret_key\": \"secret_value\"}")}, "", nil)
					})

					It("should eventually succeed", func() {
						b, err := createBindingWithoutAssertions(ctx, bindingName, bindingTestNamespace, instanceName, "", "binding-external-name", "", true)
						Expect(err).ToNot(HaveOccurred())
						Expect(isResourceReady(b)).To(BeTrue())
					})
				})

				When("SM returned non transient error(400)", func() {
					BeforeEach(func() {
						errorMessage = "very bad request"
						fakeClient.BindReturns(nil, "", &sm.ServiceManagerError{
							StatusCode:  http.StatusBadRequest,
							Description: errorMessage,
						})
					})

					It("should fail", func() {
						binding, err := createBindingWithoutAssertions(ctx, bindingName, bindingTestNamespace, instanceName, "", "binding-external-name", "", false)
						Expect(err).ToNot(HaveOccurred())
						waitForResourceCondition(ctx, binding, common.ConditionSucceeded, metav1.ConditionFalse, common.CreateInProgress, errorMessage)
					})
				})

				When("SM returned error 502 and broker returned 429", func() {
					BeforeEach(func() {
						errorMessage = "too many requests from broker"
						fakeClient.BindReturns(nil, "", getTransientBrokerError(errorMessage))
					})

					It("should detect the error as transient and eventually succeed", func() {
						createdBinding, _ := createBindingWithoutAssertions(ctx,
							bindingName,
							bindingTestNamespace,
							instanceName,
							"",
							"binding-external-name", "",
							false,
						)

						cond := meta.FindStatusCondition(createdBinding.GetConditions(), common.ConditionSucceeded)
						Expect(cond).To(Not(BeNil()))
						Expect(cond.Message).To(ContainSubstring(errorMessage))
						Expect(cond.Status).To(Equal(metav1.ConditionFalse))

						fakeClient.BindReturns(&smClientTypes.ServiceBinding{ID: fakeBindingID,
							Credentials: json.RawMessage("{\"secret_key\": \"secret_value\"}")}, "", nil)
						waitForResourceToBeReady(ctx, createdBinding)
					})
				})

				When("SM returned 502 and broker returned 400", func() {
					BeforeEach(func() {
						errorMessage = "very bad request"
						fakeClient.BindReturns(nil, "", getNonTransientBrokerError(errorMessage))
					})

					It("should detect the error as non-transient and fail", func() {
						binding, err := createBindingWithoutAssertions(ctx, bindingName, bindingTestNamespace, instanceName, "", "binding-external-name", "", false)
						Expect(err).ToNot(HaveOccurred())
						waitForResourceCondition(ctx, binding, common.ConditionSucceeded, metav1.ConditionFalse, common.CreateInProgress, errorMessage)
					})
				})

			})

			When("SM returned invalid credentials json", func() {
				BeforeEach(func() {
					fakeClient.BindReturns(&smClientTypes.ServiceBinding{ID: fakeBindingID, Credentials: json.RawMessage("\"invalidjson\": \"secret_value\"")}, "", nil)
				})

				It("creation will fail with appropriate message", func() {
					createdBinding, _ = createBindingWithoutAssertions(ctx, bindingName, bindingTestNamespace, instanceName, "", "", "", false)
					waitForResourceCondition(ctx, createdBinding, common.ConditionFailed, metav1.ConditionTrue, "CreateFailed", "failed to create secret")
				})
			})
		})

		Context("async", func() {
			BeforeEach(func() {
				fakeClient.BindReturns(nil, fmt.Sprintf("/v1/service_bindings/%s/operations/an-operation-id", fakeBindingID), nil)
			})

			When("bind polling returns success", func() {
				It("Should create binding and store the binding credentials in a secret", func() {
					fakeClient.StatusReturns(&smClientTypes.Operation{ResourceID: fakeBindingID, State: smClientTypes.SUCCEEDED}, nil)
					createdBinding = createAndValidateBinding(ctx, bindingName, bindingTestNamespace, instanceName, "", "", "")
				})
			})

			When("bind polling returns FAILED state", func() {
				It("should fail with the error returned from SM", func() {
					errorMessage := "no binding for you"
					fakeClient.StatusReturns(&smClientTypes.Operation{
						Type:        smClientTypes.CREATE,
						State:       smClientTypes.FAILED,
						Description: errorMessage,
					}, nil)

					binding, err := createBindingWithoutAssertions(ctx, bindingName, bindingTestNamespace, instanceName, "", "existing-name", "", false)
					Expect(err).ToNot(HaveOccurred())
					waitForResourceCondition(ctx, binding, common.ConditionFailed, metav1.ConditionTrue, "", errorMessage)
				})
			})

			// TODO redefine test
			XWhen("bind polling returns error", func() {
				BeforeEach(func() {
					fakeClient.StatusReturns(nil, fmt.Errorf("no polling for you"))
					fakeClient.GetBindingByIDReturns(&smClientTypes.ServiceBinding{ID: fakeBindingID, LastOperation: &smClientTypes.Operation{State: smClientTypes.SUCCEEDED, Type: smClientTypes.CREATE}}, nil)
				})
				It("should eventually succeed", func() {
					binding, err := createBindingWithoutAssertions(ctx, bindingName, bindingTestNamespace, instanceName, "", "", "", false)
					Expect(err).ToNot(HaveOccurred())
					waitForResourceCondition(ctx, binding, common.ConditionFailed, metav1.ConditionTrue, "", "no polling for you")
					fakeClient.ListBindingsReturns(&smClientTypes.ServiceBindings{
						ServiceBindings: []smClientTypes.ServiceBinding{
							{
								ID:          binding.Status.BindingID,
								Credentials: json.RawMessage("{\"secret_key\": \"secret_value\"}"),
								LastOperation: &smClientTypes.Operation{
									Type:        smClientTypes.CREATE,
									State:       smClientTypes.SUCCEEDED,
									Description: "fake-description",
								},
							},
						},
					}, nil)
					waitForResourceToBeReady(ctx, binding)
					Expect(binding.Status.BindingID).To(Equal(fakeBindingID))
				})
			})
		})

		Context("useMetaName annotation is provided", func() {
			It("should put in the secret.instance_name the instance meta.name", func() {
				createdInstance.Annotations = map[string]string{
					common.UseInstanceMetadataNameInSecret: "true",
				}
				updateInstance(ctx, createdInstance)
				createdBinding = createAndValidateBinding(ctx, bindingName, bindingTestNamespace, instanceName, "", "", "")
				bindingSecret := getSecret(ctx, createdBinding.Spec.SecretName, createdBinding.Namespace, true)
				validateInstanceInfo(bindingSecret, instanceName)
				validateSecretMetadata(bindingSecret, nil)
			})
		})

		When("external name is not provided", func() {
			It("succeeds and uses the k8s name as external name", func() {
				createdBinding = createAndValidateBinding(ctx, bindingName, bindingTestNamespace, instanceName, "", "", "")
				Expect(createdBinding.Spec.ExternalName).To(Equal(createdBinding.Name))
			})
		})

		When("secret name is provided", func() {
			It("should create a secret with the provided name", func() {
				binding := newBindingObject(bindingName, bindingTestNamespace)
				binding.Spec.ServiceInstanceName = instanceName
				binding.Spec.SecretName = "my-special-secret"
				Expect(k8sClient.Create(ctx, binding)).To(Succeed())
			})
		})

<<<<<<< HEAD
		When("referenced service instance is not ready", func() {
			It("should retry and succeed once the instance is ready", func() {
				createdInstance.Status.Ready = metav1.ConditionFalse
=======
		When("referenced service instance is failed", func() {
			It("should retry and succeed once the instance is ready", func() {
				utils.SetFailureConditions(smClientTypes.CREATE, "Failed to create instance (test)", createdInstance, false)
				updateInstanceStatus(ctx, createdInstance)

				binding, err := createBindingWithoutAssertions(ctx, bindingName, bindingTestNamespace, instanceName, "", "binding-external-name", "", false)
				Expect(err).ToNot(HaveOccurred())
				waitForResourceCondition(ctx, binding, common.ConditionSucceeded, metav1.ConditionFalse, "", "is not usable")

				utils.SetSuccessConditions(smClientTypes.CREATE, createdInstance, false)
				updateInstanceStatus(ctx, createdInstance)
				waitForResourceToBeReady(ctx, binding)
			})
		})

		When("referenced service instance is not ready", func() {
			It("should retry and succeed once the instance is ready", func() {
				fakeClient.StatusReturns(&smClientTypes.Operation{ResourceID: fakeInstanceID, State: smClientTypes.INPROGRESS}, nil)
				utils.SetInProgressConditions(ctx, smClientTypes.CREATE, "", createdInstance, false)
				createdInstance.Status.OperationURL = "/1234"
				createdInstance.Status.OperationType = smClientTypes.CREATE
>>>>>>> 9148d9ab
				updateInstanceStatus(ctx, createdInstance)

				createdBinding, err := createBindingWithoutAssertions(ctx, bindingName, bindingTestNamespace, instanceName, "", "binding-external-name", "", false)
				Expect(err).ToNot(HaveOccurred())
				waitForResourceCondition(ctx, createdBinding, common.ConditionSucceeded, metav1.ConditionFalse, common.Blocked, "")

<<<<<<< HEAD
				createdInstance.Status.Ready = metav1.ConditionTrue
=======
				utils.SetSuccessConditions(smClientTypes.CREATE, createdInstance, false)
				createdInstance.Status.OperationType = ""
				createdInstance.Status.OperationURL = ""
>>>>>>> 9148d9ab
				updateInstanceStatus(ctx, createdInstance)
				waitForResourceToBeReady(ctx, createdBinding)
			})
		})

		When("referenced service instance is being deleted", func() {
			It("should fail", func() {
				createdInstance.Finalizers = append(createdInstance.Finalizers, "fake/finalizer")
				updateInstance(ctx, createdInstance)
				Expect(k8sClient.Delete(ctx, createdInstance)).To(Succeed())

				createdBinding, err := createBindingWithoutAssertionsAndWait(ctx, bindingName, bindingTestNamespace, instanceName, "", "binding-external-name", "", false)
				Expect(err).ToNot(HaveOccurred())
				waitForResourceCondition(ctx, createdBinding, common.ConditionSucceeded, metav1.ConditionFalse, common.Blocked, "")
				Expect(utils.RemoveFinalizer(ctx, k8sClient, createdInstance, "fake/finalizer")).To(Succeed())
			})
		})

		When("secretTemplate", func() {
			It("should succeed to create the secret", func() {
				ctx := context.Background()
				secretTemplate := dedent.Dedent(
					`apiVersion: v1
kind: Secret
metadata:
  labels:
    instance_plan: {{ .instance.plan }}
  annotations:
    instance_name: {{ .instance.instance_name }}
stringData:
  newKey: {{ .credentials.secret_key }}
  tags: {{ .instance.tags }}`)

				createdBinding, err := createBindingWithoutAssertions(ctx, bindingName, bindingTestNamespace, instanceName, "", "", secretTemplate, true)
				Expect(err).ToNot(HaveOccurred())
				Expect(isResourceReady(createdBinding)).To(BeTrue())
				By("Verify binding secret created")
				bindingSecret := getSecret(ctx, createdBinding.Spec.SecretName, createdBinding.Namespace, true)
				validateSecretData(bindingSecret, "newKey", "secret_value")
				validateSecretData(bindingSecret, "tags", strings.Join(mergeInstanceTags(createdInstance.Status.Tags, createdInstance.Spec.CustomTags), ","))
				Expect(bindingSecret.Labels["instance_plan"]).To(Equal("a-plan-name"))
				Expect(bindingSecret.Annotations["instance_name"]).To(Equal(instanceExternalName))
			})
			It("should succeed to create the secret- when no kind", func() {
				ctx := context.Background()
				secretTemplate := dedent.Dedent(
					`metadata:
  labels:
    instance_plan: {{ .instance.plan }}
  annotations:
    instance_name: {{ .instance.instance_name }}
stringData:
  newKey: {{ .credentials.secret_key }}
  tags: {{ .instance.tags }}`)

				createdBinding, err := createBindingWithoutAssertions(ctx, bindingName, bindingTestNamespace, instanceName, "", "", secretTemplate, true)
				Expect(err).ToNot(HaveOccurred())
				Expect(isResourceReady(createdBinding)).To(BeTrue())
				By("Verify binding secret created")
				bindingSecret := getSecret(ctx, createdBinding.Spec.SecretName, createdBinding.Namespace, true)
				validateSecretData(bindingSecret, "newKey", "secret_value")
				validateSecretData(bindingSecret, "tags", strings.Join(mergeInstanceTags(createdInstance.Status.Tags, createdInstance.Spec.CustomTags), ","))
				Expect(bindingSecret.Labels["instance_plan"]).To(Equal("a-plan-name"))
				Expect(bindingSecret.Annotations["instance_name"]).To(Equal(instanceExternalName))
			})
			It("should fail to create the secret if forbidden field is provided under spec.secretTemplate.metadata", func() {
				ctx := context.Background()
				secretTemplate := dedent.Dedent(`
				                                       apiVersion: v1
				                                       kind: Secret
				                                       metadata:
				                                         name: my-secret-name`)
				binding, err := createBindingWithoutAssertions(ctx, bindingName, bindingTestNamespace, instanceName, "", "", secretTemplate, false)
				Expect(err).ToNot(HaveOccurred())
				waitForResourceCondition(ctx, binding, common.ConditionFailed, metav1.ConditionTrue, "", "the Secret template is invalid: Secret's metadata field")
			})
			It("should fail to create the secret if wrong template key in the spec.secretTemplate is provided", func() {
				ctx := context.Background()
				secretTemplate := dedent.Dedent(`
				                                       apiVersion: v1
				                                       kind: Secret
				                                       stringData:
				                                         foo: {{ .non_existing_key }}`)

				binding, err := createBindingWithoutAssertions(ctx, bindingName, bindingTestNamespace, instanceName, "", "", secretTemplate, false)
				Expect(err).To(BeNil())
				bindingLookupKey := getResourceNamespacedName(binding)
				Eventually(func() bool {
					if err := k8sClient.Get(ctx, bindingLookupKey, binding); err != nil {
						return false
					}
					cond := meta.FindStatusCondition(binding.GetConditions(), common.ConditionSucceeded)
					return cond != nil && cond.Reason == "CreateFailed" && strings.Contains(cond.Message, "map has no entry for key \"non_existing_key\"")
				}, timeout*2, interval).Should(BeTrue())
			})
			It("should fail to create the secret if secretTemplate is an unexpected type", func() {
				ctx := context.Background()
				secretTemplate := dedent.Dedent(`
				                                       apiVersion: v1
				                                       kind: Pod`)
				binding, err := createBindingWithoutAssertions(ctx, bindingName, bindingTestNamespace, instanceName, "", "", secretTemplate, false)
				Expect(err).ToNot(HaveOccurred())
				waitForResourceCondition(ctx, binding, common.ConditionFailed, metav1.ConditionTrue, "", "but needs to be of kind 'Secret'")
			})
			It("should succeed to create the secret- empty data", func() {
				ctx := context.Background()
				secretTemplate := dedent.Dedent(
					`apiVersion: v1
kind: Secret
metadata:
  labels:
    instance_plan: {{ .instance.plan }}
  annotations:
    instance_name: {{ .instance.instance_name }}
stringData:`)

				createdBinding, err := createBindingWithoutAssertions(ctx, bindingName, bindingTestNamespace, instanceName, "", "", secretTemplate, true)
				Expect(err).ToNot(HaveOccurred())
				Expect(isResourceReady(createdBinding)).To(BeTrue())
				By("Verify binding secret created")
				bindingSecret := getSecret(ctx, createdBinding.Spec.SecretName, createdBinding.Namespace, true)
				Expect(bindingSecret.Labels["instance_plan"]).To(Equal("a-plan-name"))
				Expect(bindingSecret.Annotations["instance_name"]).To(Equal(instanceExternalName))
				validateSecretData(bindingSecret, "secret_key", "secret_value")
				validateSecretData(bindingSecret, "escaped", `{"escaped_key":"escaped_val"}`)
				validateInstanceInfo(bindingSecret, instanceExternalName)
				credentialProperties := []utils.SecretMetadataProperty{
					{
						Name:   "secret_key",
						Format: string(utils.TEXT),
					},
					{
						Name:   "escaped",
						Format: string(utils.TEXT),
					},
				}
				validateSecretMetadata(bindingSecret, credentialProperties)
			})
			It("should succeed to create the secret- no data", func() {
				ctx := context.Background()
				secretTemplate := dedent.Dedent(
					`apiVersion: v1
kind: Secret
metadata:
  labels:
    instance_plan: {{ .instance.plan }}
  annotations:
    instance_name: {{ .instance.instance_name }}`)

				createdBinding, err := createBindingWithoutAssertions(ctx, bindingName, bindingTestNamespace, instanceName, "", "", secretTemplate, true)
				Expect(err).ToNot(HaveOccurred())
				Expect(isResourceReady(createdBinding)).To(BeTrue())
				By("Verify binding secret created")
				bindingSecret := getSecret(ctx, createdBinding.Spec.SecretName, createdBinding.Namespace, true)
				Expect(bindingSecret.Labels["instance_plan"]).To(Equal("a-plan-name"))
				Expect(bindingSecret.Annotations["instance_name"]).To(Equal(instanceExternalName))
				validateSecretData(bindingSecret, "secret_key", "secret_value")
				validateSecretData(bindingSecret, "escaped", `{"escaped_key":"escaped_val"}`)
				validateInstanceInfo(bindingSecret, instanceExternalName)
				credentialProperties := []utils.SecretMetadataProperty{
					{
						Name:   "secret_key",
						Format: string(utils.TEXT),
					},
					{
						Name:   "escaped",
						Format: string(utils.TEXT),
					},
				}
				validateSecretMetadata(bindingSecret, credentialProperties)
			})
			It("should succeed to create the secret, with depth key", func() {

				fakeClient.BindReturns(&smClientTypes.ServiceBinding{ID: fakeBindingID, Credentials: json.RawMessage(`{ "auth":{ "basic":{ "password":"secret_value","userName":"name"}},"url":"yourluckyday.com"}`)}, "", nil)

				ctx := context.Background()
				secretTemplate := dedent.Dedent(
					`apiVersion: v1
kind: Secret
metadata:
  labels:
    instance_plan: {{ .instance.plan }}
  annotations:
    instance_name: {{ .instance.instance_name }}
stringData:
  newKey: {{ .credentials.auth.basic.password }}
  tags: {{ .instance.tags }}`)

				createdBinding, err := createBindingWithoutAssertions(ctx, bindingName, bindingTestNamespace, instanceName, "", "", secretTemplate, true)
				Expect(err).ToNot(HaveOccurred())
				Expect(isResourceReady(createdBinding)).To(BeTrue())
				By("Verify binding secret created")
				bindingSecret := getSecret(ctx, createdBinding.Spec.SecretName, createdBinding.Namespace, true)
				validateSecretData(bindingSecret, "newKey", "secret_value")
				validateSecretData(bindingSecret, "tags", strings.Join(mergeInstanceTags(createdInstance.Status.Tags, createdInstance.Spec.CustomTags), ","))
				Expect(bindingSecret.Labels["instance_plan"]).To(Equal("a-plan-name"))
				Expect(bindingSecret.Annotations["instance_name"]).To(Equal(instanceExternalName))
			})
		})
	})

	Context("Update", func() {
		BeforeEach(func() {
			secretTemplate := dedent.Dedent(
				`apiVersion: v1
kind: Secret
metadata:
  labels:
    instance_plan: {{ .instance.plan }}
  annotations:
    instance_name: {{ .instance.instance_name }}
stringData:
  newKey: {{ .credentials.secret_key }}`)
			createdBinding = createAndValidateBinding(ctx, bindingName, bindingTestNamespace, instanceName, "", "binding-external-name", secretTemplate)
			fakeClient.GetBindingByIDReturns(&smClientTypes.ServiceBinding{ID: fakeBindingID, Credentials: json.RawMessage("{\"secret_key\": \"secret_value\"}")}, nil)
			Expect(isResourceReady(createdBinding)).To(BeTrue())
		})

		When("external name is changed", func() {
			It("should fail", func() {
				createdBinding.Spec.ExternalName = "new-external-name"
				err := k8sClient.Update(ctx, createdBinding)
				Expect(err).To(HaveOccurred())
				Expect(err.Error()).To(ContainSubstring("updating service bindings is not supported"))
			})
		})

		When("service instance name is changed", func() {
			It("should fail", func() {
				createdBinding.Spec.ServiceInstanceName = "new-instance-name"
				err := k8sClient.Update(ctx, createdBinding)
				Expect(err).To(HaveOccurred())
				Expect(err.Error()).To(ContainSubstring("updating service bindings is not supported"))
			})
		})

		When("parameters are changed", func() {
			It("should fail", func() {
				createdBinding.Spec.Parameters = &runtime.RawExtension{
					Raw: []byte(`{"new-key": "new-value"}`),
				}
				err := k8sClient.Update(ctx, createdBinding)
				Expect(err).To(HaveOccurred())
				Expect(err.Error()).To(ContainSubstring("updating service bindings is not supported"))
			})
		})

		When("secretKey is changed", func() {
			It("should fail", func() {
				secretKey := "not-nil"
				createdBinding.Spec.SecretKey = &secretKey
				err := k8sClient.Update(ctx, createdBinding)
				Expect(err).To(HaveOccurred())
				Expect(err.Error()).To(ContainSubstring("updating service bindings is not supported"))
			})
		})

		When("secretTemplate  is changed", func() {
			It("should succeed to create the secret", func() {
				ctx := context.Background()
				secretTemplate := dedent.Dedent(
					`apiVersion: v1
kind: Secret
metadata:
  labels:
    instance_plan: "a-new-plan-name"
  annotations:
    instance_name: "a-new-instance-name"
stringData:
  newKey2: {{ .credentials.secret_key }}`)
				createdBinding.Spec.SecretTemplate = secretTemplate
				err := k8sClient.Update(ctx, createdBinding)
				Expect(err).ToNot(HaveOccurred())
				By("Verify binding update succeeded")
				waitForResourceCondition(ctx, createdBinding, common.ConditionSucceeded, metav1.ConditionTrue, common.Updated, "")
				By("Verify binding secret created")
				Eventually(func() bool {
					bindingSecret := getSecret(ctx, createdBinding.Spec.SecretName, createdBinding.Namespace, true)
					return string(bindingSecret.Data["newKey2"]) == "secret_value" && bindingSecret.Labels["instance_plan"] == "a-new-plan-name" && bindingSecret.Annotations["instance_name"] == "a-new-instance-name"
				}, timeout, interval).Should(BeTrue())
			})
			It("secretTemplate removed default secret was created", func() {
				ctx := context.Background()
				createdBinding.Spec.SecretTemplate = ""
				err := k8sClient.Update(ctx, createdBinding)
				Expect(err).ToNot(HaveOccurred())
				By("Verify binding update succeeded")
				waitForResourceCondition(ctx, createdBinding, common.ConditionSucceeded, metav1.ConditionTrue, common.Updated, "")
				By("Verify binding secret created")
				Eventually(func() bool {
					bindingSecret := getSecret(ctx, createdBinding.Spec.SecretName, createdBinding.Namespace, true)
					return string(bindingSecret.Data["secret_key"]) == "secret_value"
				}, timeout, interval).Should(BeTrue())
			})

		})
		It("after fail should succeed to create the secret", func() {
			ctx := context.Background()
			secretTemplate := dedent.Dedent(
				`apiVersion: v1
kind: Secret
metadata:
  labels:
    instance_plan: "a-new-plan-name"
  annotations:
    instance_name: "a-new-instance-name"
stringData:
  newKey2: {{ .credentials.nonexistingKey }}`)
			createdBinding.Spec.SecretTemplate = secretTemplate
			err := k8sClient.Update(ctx, createdBinding)
			Expect(err).ToNot(HaveOccurred())
			By("Verify binding update failed")
			waitForResourceCondition(ctx, createdBinding, common.ConditionFailed, metav1.ConditionTrue, "UpdateFailed", "failed to create secret")

			secretTemplate = dedent.Dedent(
				`apiVersion: v1
kind: Secret
metadata:
  labels:
    instance_plan: "a-new-plan-name"
  annotations:
    instance_name: "a-new-instance-name"
stringData:
  newKey2: {{ .credentials.secret_key }}`)
			createdBinding.Spec.SecretTemplate = secretTemplate
			err = k8sClient.Update(ctx, createdBinding)
			Expect(err).ToNot(HaveOccurred())

			By("Verify binding secret created")
			Eventually(func() bool {
				bindingSecret := getSecret(ctx, createdBinding.Spec.SecretName, createdBinding.Namespace, true)
				return string(bindingSecret.Data["newKey2"]) == "secret_value" && bindingSecret.Labels["instance_plan"] == "a-new-plan-name" && bindingSecret.Annotations["instance_name"] == "a-new-instance-name"
			}, timeout, interval).Should(BeTrue())
		})

		When("UserInfo changed", func() {
			It("should fail", func() {
				createdBinding.Spec.UserInfo = &authv1.UserInfo{
					Username: "aaa",
					UID:      "111",
				}
				err := k8sClient.Update(ctx, createdBinding)
				Expect(err).To(HaveOccurred())
				Expect(err.Error()).To(ContainSubstring("updating service bindings is not supported"))
			})
		})
	})

	Context("Delete", func() {

		BeforeEach(func() {
			createdBinding = createAndValidateBinding(ctx, bindingName, bindingTestNamespace, instanceName, "", "binding-external-name", "")
			Expect(isResourceReady(createdBinding)).To(BeTrue())
		})

		Context("Sync", func() {
			When("delete in SM succeeds", func() {
				BeforeEach(func() {
					fakeClient.UnbindReturns("", nil)
				})
				It("should delete the k8s binding and secret", func() {
					deleteAndWait(ctx, createdBinding)
				})
			})

			When("delete when binding id is empty", func() {
				BeforeEach(func() {
					fakeClient.UnbindReturns("", nil)
					fakeClient.ListBindingsReturns(&smClientTypes.ServiceBindings{
						ServiceBindings: []smClientTypes.ServiceBinding{
							{
								ID: createdBinding.Status.BindingID,
							},
						},
					}, nil)

					Eventually(func() bool {
						if err := k8sClient.Get(ctx, getResourceNamespacedName(createdBinding), createdBinding); err != nil {
							return false
						}
						createdBinding.Status.BindingID = ""
						return k8sClient.Status().Update(ctx, createdBinding) == nil
					}, timeout, interval).Should(BeTrue())
				})

				It("recovers the binding and delete the k8s binding and secret", func() {
					deleteAndWait(ctx, createdBinding)
				})
			})

			When("delete in SM fails with general error", func() {
				errorMessage := "some-error"
				BeforeEach(func() {
					fakeClient.UnbindReturns("", fmt.Errorf(errorMessage))
				})
				AfterEach(func() {
					fakeClient.UnbindReturns("", nil)
					deleteAndWait(ctx, createdBinding)
				})

				It("should not remove finalizer and keep the secret", func() {
					Expect(k8sClient.Delete(ctx, createdBinding)).To(Succeed())
					Eventually(func() bool {
						err := k8sClient.Get(ctx, types.NamespacedName{Name: createdBinding.Name, Namespace: createdBinding.Namespace}, createdBinding)
						if err != nil {
							return false
						}
						failedCond := meta.FindStatusCondition(createdBinding.GetConditions(), common.ConditionFailed)
						return failedCond != nil && strings.Contains(failedCond.Message, errorMessage)
					}, timeout, interval).Should(BeTrue())
					Expect(len(createdBinding.Finalizers)).To(Equal(1))
					getSecret(ctx, createdBinding.Spec.SecretName, createdBinding.Namespace, true)
				})
			})

			When("delete in SM fails with transient error", func() {
				BeforeEach(func() {
					fakeClient.UnbindReturnsOnCall(0, "", &sm.ServiceManagerError{StatusCode: http.StatusTooManyRequests})
					fakeClient.UnbindReturnsOnCall(1, "", nil)
				})

				It("should eventually succeed", func() {
					deleteAndWait(ctx, createdBinding)
				})
			})

			When("delete orphan binding with finalizer", func() {
				BeforeEach(func() {
					fakeClient.UnbindReturns("", nil)
				})
				It("should succeed", func() {
					createdBinding, err := createBindingWithoutAssertions(ctx, bindingName+"-new", bindingTestNamespace, "non-exist-instance", "", "binding-external-name", "", false)
					Expect(err).ToNot(HaveOccurred())
					createdBinding.Finalizers = []string{common.FinalizerName}
					Expect(k8sClient.Update(ctx, createdBinding))
					Eventually(func() bool {
						err := k8sClient.Get(ctx, getResourceNamespacedName(createdBinding), createdBinding)
						if err != nil {
							return false
						}
						cond := meta.FindStatusCondition(createdBinding.GetConditions(), common.ConditionSucceeded)
						return cond != nil && cond.Reason == common.Blocked
					}, timeout, interval).Should(BeTrue())
					deleteAndWait(ctx, createdBinding)
				})
			})
		})

		Context("Async", func() {
			BeforeEach(func() {
				fakeClient.UnbindReturns(sm.BuildOperationURL("an-operation-id", fakeBindingID, smClientTypes.ServiceBindingsURL), nil)
			})

			When("polling ends with success", func() {
				BeforeEach(func() {
					fakeClient.StatusReturns(&smClientTypes.Operation{ResourceID: fakeBindingID, State: smClientTypes.SUCCEEDED}, nil)
				})

				It("should delete the k8s binding and secret", func() {
					Expect(k8sClient.Delete(ctx, createdBinding)).To(Succeed())
					deleteAndWait(ctx, createdBinding)
				})
			})

			When("polling ends with FAILED state", func() {
				errorMessage := "delete-binding-async-error"
				BeforeEach(func() {
					fakeClient.StatusReturns(&smClientTypes.Operation{
						Type:        smClientTypes.DELETE,
						State:       smClientTypes.FAILED,
						Description: errorMessage,
					}, nil)
				})

				It("should not delete the k8s binding and secret", func() {
					Expect(k8sClient.Delete(ctx, createdBinding)).To(Succeed())
					Eventually(func() bool {
						err := k8sClient.Get(ctx, types.NamespacedName{Name: createdBinding.Name, Namespace: createdBinding.Namespace}, createdBinding)
						if err != nil {
							return false
						}
						failedCond := meta.FindStatusCondition(createdBinding.GetConditions(), common.ConditionFailed)
						return failedCond != nil && strings.Contains(failedCond.Message, errorMessage)
					}, timeout, interval).Should(BeTrue())
					fakeClient.UnbindReturns("", nil)
					deleteAndWait(ctx, createdBinding)
				})
			})

			When("polling returns error", func() {
				BeforeEach(func() {
					fakeClient.UnbindReturns(sm.BuildOperationURL("an-operation-id", fakeBindingID, smClientTypes.ServiceBindingsURL), nil)
					fakeClient.StatusReturns(nil, fmt.Errorf("no polling for you"))
					//fakeClient.GetBindingByIDReturns(&smClientTypes.ServiceBinding{ID: fakeBindingID, LastOperation: &smClientTypes.Operation{State: smClientTypes.SUCCEEDED, Type: smClientTypes.CREATE}}, nil)
				})

				It("should recover and eventually succeed", func() {
					Expect(k8sClient.Delete(ctx, createdBinding)).To(Succeed())
					Eventually(func() bool {
						err := k8sClient.Get(ctx, types.NamespacedName{Name: createdBinding.Name, Namespace: createdBinding.Namespace}, createdBinding)
						if err != nil {
							return false
						}
						cond := meta.FindStatusCondition(createdBinding.GetConditions(), common.ConditionSucceeded)
						return cond != nil && strings.Contains(cond.Message, string(smClientTypes.INPROGRESS))
					}, timeout, interval).Should(BeTrue())
					fakeClient.UnbindReturns("", nil)
					deleteAndWait(ctx, createdBinding)
				})
			})
		})
	})

	Context("Recovery", func() {
		type recoveryTestCase struct {
			lastOpType                       smClientTypes.OperationCategory
			lastOpState                      smClientTypes.OperationState
			expectedConditionSucceededStatus metav1.ConditionStatus
		}
		executeTestCase := func(testCase recoveryTestCase) {
			fakeBinding := func(state smClientTypes.OperationState) *smClientTypes.ServiceBinding {
				return &smClientTypes.ServiceBinding{
					ID:          fakeBindingID,
					Name:        "fake-binding-external-name",
					Credentials: json.RawMessage("{\"secret_key\": \"secret_value\"}"),
					LastOperation: &smClientTypes.Operation{
						Type:        testCase.lastOpType,
						State:       state,
						Description: "fake-description",
					},
				}
			}

			When("binding exists in SM", func() {
				BeforeEach(func() {
					fakeClient.ListBindingsReturns(
						&smClientTypes.ServiceBindings{
							ServiceBindings: []smClientTypes.ServiceBinding{*fakeBinding(testCase.lastOpState)},
						}, nil)
					fakeClient.StatusReturns(&smClientTypes.Operation{ResourceID: fakeBindingID, State: smClientTypes.INPROGRESS}, nil)
				})

				AfterEach(func() {
					fakeClient.StatusReturns(&smClientTypes.Operation{ResourceID: fakeBindingID, State: smClientTypes.SUCCEEDED}, nil)
					fakeClient.GetBindingByIDReturns(fakeBinding(smClientTypes.SUCCEEDED), nil)
				})

				When(fmt.Sprintf("last operation is %s %s", testCase.lastOpType, testCase.lastOpState), func() {
					It("should resync status", func() {
						var err error
						createdBinding, err = createBindingWithoutAssertions(ctx, bindingName, bindingTestNamespace, instanceName, "", "fake-binding-external-name", "", false)
						Expect(err).ToNot(HaveOccurred())
						smCallArgs := fakeClient.ListBindingsArgsForCall(0)
						Expect(smCallArgs.LabelQuery).To(HaveLen(1))
						Expect(smCallArgs.LabelQuery[0]).To(ContainSubstring("_k8sname"))

						Expect(smCallArgs.FieldQuery).To(HaveLen(3))
						Expect(smCallArgs.FieldQuery[0]).To(ContainSubstring("name"))
						Expect(smCallArgs.FieldQuery[1]).To(ContainSubstring("context/clusterid"))
						Expect(smCallArgs.FieldQuery[2]).To(ContainSubstring("context/namespace"))

						waitForResourceCondition(ctx, createdBinding, common.ConditionSucceeded, testCase.expectedConditionSucceededStatus, utils.GetConditionReason(testCase.lastOpType, testCase.lastOpState), "")

						switch testCase.lastOpState {
						case smClientTypes.FAILED:
							Expect(utils.IsFailed(createdBinding))
						case smClientTypes.INPROGRESS:
							Expect(utils.IsInProgress(createdBinding))
						case smClientTypes.SUCCEEDED:
							Expect(isResourceReady(createdBinding))
						}
					})
				})
			})
		}

		for _, testCase := range []recoveryTestCase{
			{lastOpType: smClientTypes.CREATE, lastOpState: smClientTypes.SUCCEEDED, expectedConditionSucceededStatus: metav1.ConditionTrue},
			{lastOpType: smClientTypes.CREATE, lastOpState: smClientTypes.INPROGRESS, expectedConditionSucceededStatus: metav1.ConditionFalse},
			{lastOpType: smClientTypes.CREATE, lastOpState: smClientTypes.FAILED, expectedConditionSucceededStatus: metav1.ConditionFalse},
			{lastOpType: smClientTypes.DELETE, lastOpState: smClientTypes.SUCCEEDED, expectedConditionSucceededStatus: metav1.ConditionTrue},
			{lastOpType: smClientTypes.DELETE, lastOpState: smClientTypes.INPROGRESS, expectedConditionSucceededStatus: metav1.ConditionFalse},
			{lastOpType: smClientTypes.DELETE, lastOpState: smClientTypes.FAILED, expectedConditionSucceededStatus: metav1.ConditionFalse},
		} {
			executeTestCase(testCase)
		}

		When("binding exists in SM without last operation", func() {
			BeforeEach(func() {
				smBinding := &smClientTypes.ServiceBinding{
					ID:          fakeBindingID,
					Name:        "fake-binding-external-name",
					Credentials: json.RawMessage("{\"secret_key\": \"secret_value\"}"),
				}
				fakeClient.ListBindingsReturns(
					&smClientTypes.ServiceBindings{
						ServiceBindings: []smClientTypes.ServiceBinding{*smBinding},
					}, nil)
			})

			It("should resync successfully", func() {
				var err error
				createdBinding, err = createBindingWithoutAssertions(ctx, bindingName, bindingTestNamespace, instanceName, "", "fake-binding-external-name", "", false)
				Expect(err).ToNot(HaveOccurred())
			})
		})
	})

	Context("Credential Rotation", func() {
		BeforeEach(func() {
			fakeClient.RenameBindingReturns(nil, nil)
			createdBinding = createAndValidateBinding(ctx, bindingName, bindingTestNamespace, instanceName, "", "binding-external-name", "")
			fakeClient.ListBindingsStub = func(params *sm.Parameters) (*smClientTypes.ServiceBindings, error) {
				if params == nil || params.FieldQuery == nil || len(params.FieldQuery) == 0 {
					return nil, nil
				}

				if strings.Contains(params.FieldQuery[0], "binding-external-name-") {
					return &smClientTypes.ServiceBindings{
						ServiceBindings: []smClientTypes.ServiceBinding{
							{
								ID:          fakeBindingID,
								Ready:       true,
								Credentials: json.RawMessage("{\"secret_key2\": \"secret_value2\"}"),
								LastOperation: &smClientTypes.Operation{
									Type:        smClientTypes.CREATE,
									State:       smClientTypes.SUCCEEDED,
									Description: "fake-description",
								},
							},
						},
					}, nil
				}
				return nil, nil
			}
		})

		It("should rotate the credentials and create old binding", func() {
			Expect(k8sClient.Get(ctx, defaultLookupKey, createdBinding)).To(Succeed())
			createdBinding.Spec.CredRotationPolicy = &v1.CredentialsRotationPolicy{
				Enabled:           true,
				RotatedBindingTTL: "1h",
				RotationFrequency: "1ns",
			}

			var secret *corev1.Secret
			Eventually(func() bool {
				secret = getSecret(ctx, createdBinding.Spec.SecretName, bindingTestNamespace, true)
				secret.Data = map[string][]byte{}
				return k8sClient.Update(ctx, secret) == nil
			}, timeout, interval).Should(BeTrue())

			updateBinding(ctx, defaultLookupKey, createdBinding)

			myBinding := &v1.ServiceBinding{}
			Eventually(func() bool {
				err := k8sClient.Get(ctx, defaultLookupKey, myBinding)
				return err == nil && myBinding.Status.LastCredentialsRotationTime != nil && len(myBinding.Status.Conditions) == 2
			}, timeout, interval).Should(BeTrue())

			secret = getSecret(ctx, myBinding.Spec.SecretName, bindingTestNamespace, true)
			val := secret.Data["secret_key"]
			Expect(string(val)).To(Equal("secret_value"))

			bindingList := &v1.ServiceBindingList{}
			Eventually(func() bool {
				Expect(k8sClient.List(ctx, bindingList, client.MatchingLabels{common.StaleBindingIDLabel: myBinding.Status.BindingID}, client.InNamespace(bindingTestNamespace))).To(Succeed())
				return len(bindingList.Items) > 0
			}, timeout, interval).Should(BeTrue())

			oldBinding := bindingList.Items[0]
			Expect(oldBinding.Spec.CredRotationPolicy.Enabled).To(BeFalse())

			secret = getSecret(ctx, oldBinding.Spec.SecretName, bindingTestNamespace, true)
			val = secret.Data["secret_key2"]
			Expect(string(val)).To(Equal("secret_value2"))
		})

		It("should rotate the credentials with force rotate annotation", func() {
			Expect(k8sClient.Get(ctx, defaultLookupKey, createdBinding)).To(Succeed())
			createdBinding.Spec.CredRotationPolicy = &v1.CredentialsRotationPolicy{
				Enabled:           true,
				RotationFrequency: "1h",
				RotatedBindingTTL: "1h",
			}
			createdBinding.Annotations = map[string]string{
				common.ForceRotateAnnotation: "true",
			}

			updateBinding(ctx, defaultLookupKey, createdBinding)
			myBinding := &v1.ServiceBinding{}
			Eventually(func() bool {
				err := k8sClient.Get(ctx, defaultLookupKey, myBinding)
				return err == nil && myBinding.Status.LastCredentialsRotationTime != nil
			}, timeout, interval).Should(BeTrue())

			_, ok := myBinding.Annotations[common.ForceRotateAnnotation]
			Expect(ok).To(BeFalse())
		})

		When("original binding ready=true", func() {
			It("should delete old binding when stale", func() {
				Expect(k8sClient.Get(ctx, types.NamespacedName{Name: createdBinding.Name, Namespace: bindingTestNamespace}, createdBinding)).To(Succeed())
				staleBinding := generateBasicStaleBinding(createdBinding)
				staleBinding.Labels = map[string]string{
					common.StaleBindingIDLabel:         createdBinding.Status.BindingID,
					common.StaleBindingRotationOfLabel: createdBinding.Name,
				}
				staleBinding.Spec.CredRotationPolicy = &v1.CredentialsRotationPolicy{
					Enabled:           false,
					RotatedBindingTTL: "0ns",
					RotationFrequency: "0ns",
				}
				Expect(k8sClient.Create(ctx, staleBinding)).To(Succeed())
				waitForResourceToBeDeleted(ctx, getResourceNamespacedName(staleBinding), staleBinding)
			})
		})

		When("original binding ready=false (rotation failed)", func() {
			var failedBinding *v1.ServiceBinding
			BeforeEach(func() {
				failedBinding = newBindingObject("failedbinding", bindingTestNamespace)
				failedBinding.Spec.ServiceInstanceName = "notexistinstance"
				Expect(k8sClient.Create(ctx, failedBinding)).To(Succeed())
				waitForResourceCondition(ctx, failedBinding, common.ConditionSucceeded, metav1.ConditionFalse, common.Blocked, "")
			})

			It("should not delete old binding when stale", func() {
				Expect(k8sClient.Get(ctx, types.NamespacedName{Name: createdBinding.Name, Namespace: bindingTestNamespace}, createdBinding)).To(Succeed())
				staleBinding := generateBasicStaleBinding(createdBinding)
				staleBinding.Labels = map[string]string{
					common.StaleBindingIDLabel:         "1234",
					common.StaleBindingRotationOfLabel: failedBinding.Name,
				}
				staleBinding.Spec.CredRotationPolicy = &v1.CredentialsRotationPolicy{
					Enabled:           false,
					RotatedBindingTTL: "0ns",
					RotationFrequency: "0ns",
				}
				Expect(k8sClient.Create(ctx, staleBinding)).To(Succeed())
				waitForResourceCondition(ctx, staleBinding, common.ConditionPendingTermination, metav1.ConditionTrue, common.ConditionPendingTermination, "")
			})
		})

		When("stale binding is missing rotationOf label", func() {
			It("should delete the binding", func() {
				Expect(k8sClient.Get(ctx, types.NamespacedName{Name: createdBinding.Name, Namespace: bindingTestNamespace}, createdBinding)).To(Succeed())
				staleBinding := generateBasicStaleBinding(createdBinding)
				staleBinding.Labels = map[string]string{
					common.StaleBindingIDLabel: createdBinding.Status.BindingID,
				}
				staleBinding.Spec.CredRotationPolicy = &v1.CredentialsRotationPolicy{
					Enabled:           false,
					RotatedBindingTTL: "0ns",
					RotationFrequency: "0ns",
				}

				Expect(k8sClient.Create(ctx, staleBinding)).To(Succeed())
				waitForResourceToBeDeleted(ctx, getResourceNamespacedName(staleBinding), staleBinding)
			})
		})
	})

	Context("Cross Namespace", func() {
		var crossBinding *v1.ServiceBinding
		var serviceInstanceInAnotherNamespace *v1.ServiceInstance
		BeforeEach(func() {
			serviceInstanceInAnotherNamespace = createInstance(ctx, instanceName, testNamespace, instanceExternalName)
		})

		AfterEach(func() {
			deleteAndWait(ctx, serviceInstanceInAnotherNamespace)
		})

		When("binding is created in a different namespace than the instance", func() {
			AfterEach(func() {
				if crossBinding != nil {
					Expect(k8sClient.Delete(ctx, crossBinding))
				}
			})
			It("should succeed", func() {
				crossBinding = createAndValidateBinding(ctx, bindingName, bindingTestNamespace, instanceName, testNamespace, "cross-binding-external-name", "")

				By("Verify binding secret created")
				getSecret(ctx, createdBinding.Spec.SecretName, createdBinding.Namespace, true)
			})
		})

		Context("cred rotation", func() {
			BeforeEach(func() {
				fakeClient.RenameBindingReturns(nil, nil)
				crossBinding = createAndValidateBinding(ctx, bindingName, bindingTestNamespace, instanceName, testNamespace, "cross-binding-external-name", "")
				fakeClient.ListBindingsStub = func(params *sm.Parameters) (*smClientTypes.ServiceBindings, error) {
					if params == nil || params.FieldQuery == nil || len(params.FieldQuery) == 0 {
						return nil, nil
					}

					if strings.Contains(params.FieldQuery[0], "cross-binding-external-name-") {
						return &smClientTypes.ServiceBindings{
							ServiceBindings: []smClientTypes.ServiceBinding{
								{
									ID:          fakeBindingID,
									Ready:       true,
									Credentials: json.RawMessage("{\"secret_key2\": \"secret_value2\"}"),
									LastOperation: &smClientTypes.Operation{
										Type:        smClientTypes.CREATE,
										State:       smClientTypes.SUCCEEDED,
										Description: "fake-description",
									},
								},
							},
						}, nil
					}
					return nil, nil
				}
			})
			AfterEach(func() {
				if crossBinding != nil {
					deleteAndWait(ctx, crossBinding)
				}
			})

			It("should rotate the credentials and create old binding", func() {
				key := types.NamespacedName{Name: bindingName, Namespace: bindingTestNamespace}
				Expect(k8sClient.Get(ctx, key, crossBinding)).To(Succeed())
				crossBinding.Spec.CredRotationPolicy = &v1.CredentialsRotationPolicy{
					Enabled:           true,
					RotatedBindingTTL: "1h",
					RotationFrequency: "1ns",
				}

				var secret *corev1.Secret
				Eventually(func() bool {
					secret = getSecret(ctx, crossBinding.Spec.SecretName, bindingTestNamespace, true)
					secret.Data = map[string][]byte{}
					return k8sClient.Update(ctx, secret) == nil
				}, timeout, interval).Should(BeTrue())

				updateBinding(ctx, key, crossBinding)

				myBinding := &v1.ServiceBinding{}
				Eventually(func() bool {
					err := k8sClient.Get(ctx, key, myBinding)
					return err == nil && myBinding.Status.LastCredentialsRotationTime != nil && len(myBinding.Status.Conditions) == 2
				}, timeout, interval).Should(BeTrue())

				secret = getSecret(ctx, myBinding.Spec.SecretName, bindingTestNamespace, true)
				val := secret.Data["secret_key"]
				Expect(string(val)).To(Equal("secret_value"))

				bindingList := &v1.ServiceBindingList{}
				Eventually(func() bool {
					Expect(k8sClient.List(ctx, bindingList, client.MatchingLabels{common.StaleBindingIDLabel: myBinding.Status.BindingID}, client.InNamespace(bindingTestNamespace))).To(Succeed())
					return len(bindingList.Items) > 0
				}, timeout, interval).Should(BeTrue())
				oldBinding := bindingList.Items[0]
				Expect(oldBinding.Spec.CredRotationPolicy.Enabled).To(BeFalse())

				secret = getSecret(ctx, oldBinding.Spec.SecretName, bindingTestNamespace, true)
				val = secret.Data["secret_key2"]
				Expect(string(val)).To(Equal("secret_value2"))
			})
		})
	})
})

func generateBasicBindingTemplate(name, namespace, instanceName, instanceNamespace, externalName string, secretTemplate string) *v1.ServiceBinding {
	binding := newBindingObject(name, namespace)
	binding.Spec.ServiceInstanceName = instanceName
	if len(instanceNamespace) > 0 {
		binding.Spec.ServiceInstanceNamespace = instanceNamespace
	}
	binding.Spec.ExternalName = externalName
	binding.Spec.SecretTemplate = secretTemplate
	binding.Spec.Parameters = &runtime.RawExtension{
		Raw: []byte(`{"key": "value"}`),
	}
	binding.Spec.ParametersFrom = []v1.ParametersFromSource{
		{
			SecretKeyRef: &v1.SecretKeyReference{
				Name: "binding-params-secret",
				Key:  "secret-parameter",
			},
		},
	}
	return binding
}

func generateBasicStaleBinding(createdBinding *v1.ServiceBinding) *v1.ServiceBinding {
	staleBinding := &v1.ServiceBinding{}
	staleBinding.Spec = createdBinding.Spec
	staleBinding.Spec.SecretName = createdBinding.Spec.SecretName + "-stale"
	staleBinding.Name = createdBinding.Name + "-stale"
	staleBinding.Namespace = createdBinding.Namespace
	return staleBinding
}

func validateSecretData(secret *corev1.Secret, expectedKey string, expectedValue string) {
	Expect(secret.Data).ToNot(BeNil())
	Expect(secret.Data).To(HaveKey(expectedKey))
	Expect(string(secret.Data[expectedKey])).To(Equal(expectedValue))
}

func getSecret(ctx context.Context, name, namespace string, failOnError bool) *corev1.Secret {
	secret := &corev1.Secret{}

	if failOnError {
		Eventually(func() bool {
			err := k8sClient.Get(ctx, types.NamespacedName{Name: name, Namespace: namespace}, secret)
			return err == nil
		}, timeout, interval).Should(BeTrue())
	} else {
		_ = k8sClient.Get(ctx, types.NamespacedName{Name: name, Namespace: namespace}, secret)
	}

	return secret
}

func updateBinding(ctx context.Context, key types.NamespacedName, serviceBinding *v1.ServiceBinding) {
	if err := k8sClient.Update(ctx, serviceBinding); err == nil {
		return
	}
	sb := &v1.ServiceBinding{}
	Eventually(func() bool {
		if err := k8sClient.Get(ctx, key, sb); err != nil {
			return false
		}
		sb.Annotations = serviceBinding.Annotations
		sb.Labels = serviceBinding.Labels
		sb.Spec = serviceBinding.Spec
		return k8sClient.Update(ctx, serviceBinding) == nil
	}, timeout, interval).Should(BeTrue())
}<|MERGE_RESOLUTION|>--- conflicted
+++ resolved
@@ -4,14 +4,15 @@
 	"context"
 	"encoding/json"
 	"errors"
+	"github.com/lithammer/dedent"
+	authv1 "k8s.io/api/authentication/v1"
+	"net/http"
+	"strings"
+
 	"github.com/SAP/sap-btp-service-operator/api/common"
 	"github.com/SAP/sap-btp-service-operator/internal/utils"
-	"github.com/lithammer/dedent"
-	authv1 "k8s.io/api/authentication/v1"
 	"k8s.io/utils/pointer"
-	"net/http"
 	ctrl "sigs.k8s.io/controller-runtime"
-	"strings"
 
 	v1 "github.com/SAP/sap-btp-service-operator/api/v1"
 	"github.com/SAP/sap-btp-service-operator/client/sm"
@@ -21,6 +22,7 @@
 	. "github.com/onsi/ginkgo"
 	. "github.com/onsi/gomega"
 	corev1 "k8s.io/api/core/v1"
+	apierrors "k8s.io/apimachinery/pkg/api/errors"
 	"k8s.io/apimachinery/pkg/api/meta"
 	metav1 "k8s.io/apimachinery/pkg/apis/meta/v1"
 	"k8s.io/apimachinery/pkg/runtime"
@@ -538,11 +540,6 @@
 			})
 		})
 
-<<<<<<< HEAD
-		When("referenced service instance is not ready", func() {
-			It("should retry and succeed once the instance is ready", func() {
-				createdInstance.Status.Ready = metav1.ConditionFalse
-=======
 		When("referenced service instance is failed", func() {
 			It("should retry and succeed once the instance is ready", func() {
 				utils.SetFailureConditions(smClientTypes.CREATE, "Failed to create instance (test)", createdInstance, false)
@@ -560,24 +557,21 @@
 
 		When("referenced service instance is not ready", func() {
 			It("should retry and succeed once the instance is ready", func() {
+				createdInstance.Status.Ready = metav1.ConditionFalse
 				fakeClient.StatusReturns(&smClientTypes.Operation{ResourceID: fakeInstanceID, State: smClientTypes.INPROGRESS}, nil)
 				utils.SetInProgressConditions(ctx, smClientTypes.CREATE, "", createdInstance, false)
 				createdInstance.Status.OperationURL = "/1234"
 				createdInstance.Status.OperationType = smClientTypes.CREATE
->>>>>>> 9148d9ab
 				updateInstanceStatus(ctx, createdInstance)
 
 				createdBinding, err := createBindingWithoutAssertions(ctx, bindingName, bindingTestNamespace, instanceName, "", "binding-external-name", "", false)
 				Expect(err).ToNot(HaveOccurred())
 				waitForResourceCondition(ctx, createdBinding, common.ConditionSucceeded, metav1.ConditionFalse, common.Blocked, "")
 
-<<<<<<< HEAD
 				createdInstance.Status.Ready = metav1.ConditionTrue
-=======
 				utils.SetSuccessConditions(smClientTypes.CREATE, createdInstance, false)
 				createdInstance.Status.OperationType = ""
 				createdInstance.Status.OperationURL = ""
->>>>>>> 9148d9ab
 				updateInstanceStatus(ctx, createdInstance)
 				waitForResourceToBeReady(ctx, createdBinding)
 			})
