package controllers

import (
	"context"
	"encoding/json"
	"errors"
	"net/http"
	"strings"

	"github.com/SAP/sap-btp-service-operator/api"
	v1 "github.com/SAP/sap-btp-service-operator/api/v1"
	"github.com/SAP/sap-btp-service-operator/client/sm"
	"github.com/SAP/sap-btp-service-operator/client/sm/smfakes"
	smClientTypes "github.com/SAP/sap-btp-service-operator/client/sm/types"
	"github.com/google/uuid"
	. "github.com/onsi/ginkgo"
	. "github.com/onsi/gomega"
	corev1 "k8s.io/api/core/v1"
	apierrors "k8s.io/apimachinery/pkg/api/errors"
	"k8s.io/apimachinery/pkg/api/meta"
	metav1 "k8s.io/apimachinery/pkg/apis/meta/v1"
	"k8s.io/apimachinery/pkg/runtime"
	"k8s.io/apimachinery/pkg/types"
	"sigs.k8s.io/controller-runtime/pkg/client"

	"fmt"
)

// +kubebuilder:docs-gen:collapse=Imports

const (
	fakeBindingID        = "fake-binding-id"
	bindingTestNamespace = "test-namespace"
)

var _ = Describe("ServiceBinding controller", func() {
	var createdInstance *v1.ServiceInstance
	var createdBinding *v1.ServiceBinding
	var instanceName string
	var bindingName string
	var guid string
	var defaultLookupKey types.NamespacedName

	createBindingWithoutAssertionsAndWait := func(ctx context.Context, name, namespace, instanceName, instanceNamespace, externalName string, wait bool) (*v1.ServiceBinding, error) {
		binding := generateBasicBindingTemplate(name, namespace, instanceName, instanceNamespace, externalName)

		if err := k8sClient.Create(ctx, binding); err != nil {
			return nil, err
		}

		bindingLookupKey := types.NamespacedName{Name: name, Namespace: namespace}
		createdBinding = &v1.ServiceBinding{}

		Eventually(func() bool {
			if err := k8sClient.Get(ctx, bindingLookupKey, createdBinding); err != nil {
				return false
			}

			if wait {
				return isReady(createdBinding) || isFailed(createdBinding)
			} else {
				return len(createdBinding.Status.Conditions) > 0 && createdBinding.Status.Conditions[0].Message != "Pending"
			}
		}, timeout, interval).Should(BeTrue())
		return createdBinding, nil
	}

	createBindingWithoutAssertions := func(ctx context.Context, name, namespace, instanceName, instanceNamespace, externalName string) (*v1.ServiceBinding, error) {
		return createBindingWithoutAssertionsAndWait(ctx, name, namespace, instanceName, instanceNamespace, externalName, true)
	}

	createBindingWithError := func(ctx context.Context, name, namespace, instanceName, externalName, failureMessage string) {
<<<<<<< HEAD
		_, err := createBindingWithoutAssertions(ctx, name, namespace, instanceName, externalName)
=======
		createdBinding, err := createBindingWithoutAssertions(ctx, name, namespace, instanceName, "", externalName)
>>>>>>> 48014335
		if err != nil {
			Expect(err.Error()).To(ContainSubstring(failureMessage))
		} else {
			waitForBindingConditionMessageAndStatus(context.Background(), types.NamespacedName{Name: name, Namespace: namespace}, api.ConditionFailed, failureMessage, metav1.ConditionTrue)
		}
	}

	createBindingWithBlockedError := func(ctx context.Context, name, namespace, instanceName, externalName, failureMessage string) *v1.ServiceBinding {
<<<<<<< HEAD
		_, err := createBindingWithoutAssertions(ctx, name, namespace, instanceName, externalName)
=======
		createdBinding, err := createBindingWithoutAssertions(ctx, name, namespace, instanceName, "", externalName)
>>>>>>> 48014335
		if err != nil {
			Expect(err.Error()).To(ContainSubstring(failureMessage))
		} else {
			waitForBindingConditionMessageAndStatus(context.Background(), types.NamespacedName{Name: name, Namespace: namespace}, api.ConditionSucceeded, failureMessage, metav1.ConditionFalse)
		}
		return nil
	}

	createBinding := func(ctx context.Context, name, namespace, instanceName, instanceNamespace, externalName string) *v1.ServiceBinding {
		createdBinding, err := createBindingWithoutAssertions(ctx, name, namespace, instanceName, instanceNamespace, externalName)
		Expect(err).ToNot(HaveOccurred())

		Expect(createdBinding.Status.InstanceID).ToNot(BeEmpty())
		Expect(createdBinding.Status.BindingID).To(Equal(fakeBindingID))
		Expect(createdBinding.Spec.SecretName).To(Not(BeEmpty()))
		Expect(int(createdBinding.Status.ObservedGeneration)).To(Equal(1))
		Expect(string(createdBinding.Spec.Parameters.Raw)).To(ContainSubstring("\"key\":\"value\""))
		smBinding, _, _ := fakeClient.BindArgsForCall(0)
		params := smBinding.Parameters
		Expect(params).To(ContainSubstring("\"key\":\"value\""))
		Expect(params).To(ContainSubstring("\"secret-key\":\"secret-value\""))
		return createdBinding
	}

	createInstance := func(ctx context.Context, name, namespace, externalName string) *v1.ServiceInstance {
		instance := &v1.ServiceInstance{
			TypeMeta: metav1.TypeMeta{
				APIVersion: "services.cloud.sap.com/v1",
				Kind:       "ServiceInstance",
			},
			ObjectMeta: metav1.ObjectMeta{
				Name:      name,
				Namespace: namespace,
			},
			Spec: v1.ServiceInstanceSpec{
				ExternalName:        externalName,
				ServicePlanName:     "a-plan-name",
				ServiceOfferingName: "an-offering-name",
				CustomTags:          []string{"custom-tag"},
			},
		}
		Expect(k8sClient.Create(ctx, instance)).Should(Succeed())
		instanceLookupKey := types.NamespacedName{Name: name, Namespace: namespace}
		createdInstance := &v1.ServiceInstance{}
		waitForInstanceToBeReady(ctx, instanceLookupKey)
		k8sClient.Get(ctx, instanceLookupKey, createdInstance)
		Expect(createdInstance.Status.InstanceID).ToNot(BeEmpty())
		return createdInstance
	}

	JustBeforeEach(func() {
		createdInstance = createInstance(context.Background(), instanceName, bindingTestNamespace, instanceName+"-external")
	})

	BeforeEach(func() {
		guid = uuid.New().String()
		instanceName = "test-instance-" + guid
		bindingName = "test-binding-" + guid
		fakeClient = &smfakes.FakeClient{}
		fakeClient.ProvisionReturns(&sm.ProvisionResponse{InstanceID: "12345678", Tags: []byte("[\"test\"]")}, nil)
		fakeClient.BindReturns(&smClientTypes.ServiceBinding{ID: fakeBindingID, Credentials: json.RawMessage(`{"secret_key": "secret_value", "escaped": "{\"escaped_key\":\"escaped_val\"}"}`)}, "", nil)

		smInstance := &smClientTypes.ServiceInstance{ID: fakeInstanceID, Ready: true, LastOperation: &smClientTypes.Operation{State: smClientTypes.SUCCEEDED, Type: smClientTypes.UPDATE}}
		fakeClient.GetInstanceByIDReturns(smInstance, nil)
		secret := &corev1.Secret{}
		defaultLookupKey = types.NamespacedName{Namespace: bindingTestNamespace, Name: bindingName}
		err := k8sClient.Get(context.Background(), types.NamespacedName{Namespace: bindingTestNamespace, Name: "param-secret"}, secret)
		if apierrors.IsNotFound(err) {
			createParamsSecret(bindingTestNamespace)
		} else {
			Expect(err).ToNot(HaveOccurred())
		}
	})

	AfterEach(func() {
		if createdBinding != nil {
			fakeClient.UnbindReturns("", nil)
			_ = k8sClient.Delete(context.Background(), createdBinding)
			waitForBindingAndSecretToBeDeleted(context.Background(), defaultLookupKey)
			createdBinding = nil
		}

		Expect(k8sClient.Delete(context.Background(), createdInstance)).To(Succeed())
		validateInstanceGotDeleted(context.Background(), types.NamespacedName{Name: instanceName, Namespace: bindingTestNamespace})
		k8sClient.Get(context.Background(), types.NamespacedName{Name: instanceName, Namespace: bindingTestNamespace}, createdInstance)
		createdInstance = nil
	})

	Context("Create", func() {
		Context("Invalid parameters", func() {
			When("service instance name is not provided", func() {
				It("should fail", func() {
					createBindingWithError(context.Background(), bindingName, bindingTestNamespace, "", "",
						"spec.serviceInstanceName in body should be at least 1 chars long")
				})
			})

			When("referenced service instance does not exist", func() {
				It("should fail", func() {
					createBindingWithBlockedError(context.Background(), bindingName, bindingTestNamespace, "no-such-instance", "",
						"couldn't find the service instance")
				})
			})

			When("referenced service instance exist in another namespace", func() {
				var otherNamespace = "other-" + bindingTestNamespace
				BeforeEach(func() {
					nsSpec := &corev1.Namespace{ObjectMeta: metav1.ObjectMeta{Name: otherNamespace}}
					err := k8sClient.Create(context.Background(), nsSpec)
					Expect(err).ToNot(HaveOccurred())
				})
				It("should fail", func() {
					createBindingWithBlockedError(context.Background(), bindingName, otherNamespace, instanceName, "",
						"couldn't find the service instance")
				})
			})

			When("secret name is already taken", func() {
				ctx := context.Background()
				var secret *corev1.Secret
				var secretName string
				JustBeforeEach(func() {
					secretName = "mysecret-" + guid
					secret = &corev1.Secret{ObjectMeta: metav1.ObjectMeta{Name: secretName, Namespace: bindingTestNamespace}}
					Expect(k8sClient.Create(ctx, secret)).Should(Succeed())
					By("Verify secret created")
					waitForSecretToBeCreated(ctx, types.NamespacedName{Name: secretName, Namespace: bindingTestNamespace})
				})
				JustAfterEach(func() {
					Expect(k8sClient.Delete(ctx, secret)).Should(Succeed())
				})
				It("should fail the request and allow the user to replace secret name", func() {
					binding := newBindingObject(bindingName, bindingTestNamespace)
					binding.Spec.ServiceInstanceName = instanceName
					binding.Spec.SecretName = secretName

					Expect(k8sClient.Create(ctx, binding)).To(Succeed())
					bindingLookupKey := types.NamespacedName{Name: binding.Name, Namespace: binding.Namespace}
					Eventually(func() bool {
						if err := k8sClient.Get(ctx, bindingLookupKey, binding); err != nil {
							return false
						}
						cond := meta.FindStatusCondition(binding.GetConditions(), api.ConditionSucceeded)
						return cond != nil && cond.Reason == Blocked && strings.Contains(cond.Message, "is already taken. Choose another name and try again")
					}, timeout, interval).Should(BeTrue())

					binding.Spec.SecretName = secretName + "-new"
					Expect(k8sClient.Update(ctx, binding)).Should(Succeed())
					waitForBindingToBeReady(ctx, bindingLookupKey)

					By("Verify binding secret created")
					bindingSecret := getSecret(ctx, binding.Spec.SecretName, binding.Namespace, true)
					Expect(bindingSecret).ToNot(BeNil())
				})
			})

			When("secret belong to a different binding", func() {
				ctx := context.Background()
				var tmpBinding *v1.ServiceBinding
				var secretName string
				JustBeforeEach(func() {
					tmpBindingName := bindingName + "-tmp"
					secretName = "mysecret-" + guid
					tmpBinding = newBindingObject(tmpBindingName, bindingTestNamespace)
					tmpBinding.Spec.ServiceInstanceName = instanceName
					tmpBinding.Spec.SecretName = secretName

					_ = k8sClient.Create(ctx, tmpBinding)
					waitForBindingToBeReady(ctx, types.NamespacedName{Name: tmpBindingName, Namespace: bindingTestNamespace})
				})
				JustAfterEach(func() {
					Expect(k8sClient.Delete(ctx, tmpBinding)).Should(Succeed())
				})
				It("should fail the request with relevant message and allow the user to replace secret name", func() {
					binding := newBindingObject(bindingName, bindingTestNamespace)
					binding.Spec.ServiceInstanceName = instanceName
					binding.Spec.SecretName = secretName

					Expect(k8sClient.Create(ctx, binding)).To(Succeed())
					bindingLookupKey := types.NamespacedName{Name: binding.Name, Namespace: binding.Namespace}
					waitForBindingConditionReasonAndMessage(ctx, bindingLookupKey, api.ConditionSucceeded, Blocked, "belongs to another binding")
					k8sClient.Get(ctx, bindingLookupKey, binding)

					binding.Spec.SecretName = secretName + "-new"
					Expect(k8sClient.Update(ctx, binding)).Should(Succeed())
					waitForBindingToBeReady(ctx, bindingLookupKey)

					By("Verify binding secret created")
					bindingSecret := getSecret(ctx, binding.Spec.SecretName, binding.Namespace, true)
					Expect(bindingSecret).ToNot(BeNil())
				})
			})
		})

		Context("Valid parameters", func() {
			Context("Sync", func() {

				validateInstanceInfo := func(bindingSecret *corev1.Secret) {
					validateSecretData(bindingSecret, "plan", `a-plan-name`)
					validateSecretData(bindingSecret, "label", `an-offering-name`)
					validateSecretData(bindingSecret, "type", `an-offering-name`)
					validateSecretData(bindingSecret, "tags", "[\"test\",\"custom-tag\"]")
					validateSecretData(bindingSecret, "instance_name", instanceName)
					Expect(bindingSecret.Data).To(HaveKey("instance_guid"))
				}

				validateSecretMetadata := func(bindingSecret *corev1.Secret, credentialProperties []SecretMetadataProperty) {
					metadata := make(map[string][]SecretMetadataProperty)
					Expect(json.Unmarshal(bindingSecret.Data[".metadata"], &metadata)).To(Succeed())
					Expect(metadata["credentialProperties"]).To(ContainElements(credentialProperties))
					Expect(metadata["metaDataProperties"]).To(ContainElement(SecretMetadataProperty{Name: "instance_name", Format: string(TEXT)}))
					Expect(metadata["metaDataProperties"]).To(ContainElement(SecretMetadataProperty{Name: "instance_guid", Format: string(TEXT)}))
					Expect(metadata["metaDataProperties"]).To(ContainElement(SecretMetadataProperty{Name: "plan", Format: string(TEXT)}))
					Expect(metadata["metaDataProperties"]).To(ContainElement(SecretMetadataProperty{Name: "label", Format: string(TEXT)}))
					Expect(metadata["metaDataProperties"]).To(ContainElement(SecretMetadataProperty{Name: "type", Format: string(TEXT)}))
					Expect(metadata["metaDataProperties"]).To(ContainElement(SecretMetadataProperty{Name: "tags", Format: string(JSON)}))
				}

				It("Should create binding and store the binding credentials in a secret", func() {
					ctx := context.Background()
					createdBinding = createBinding(ctx, bindingName, bindingTestNamespace, instanceName, "", "binding-external-name")
					Expect(createdBinding.Spec.ExternalName).To(Equal("binding-external-name"))
					Expect(createdBinding.Spec.UserInfo).NotTo(BeNil())

					By("Verify binding secret created")
					bindingSecret := getSecret(ctx, createdBinding.Spec.SecretName, createdBinding.Namespace, true)
					validateSecretData(bindingSecret, "secret_key", "secret_value")
					validateSecretData(bindingSecret, "escaped", `{"escaped_key":"escaped_val"}`)
					validateSecretData(bindingSecret, "instance_external_name", createdInstance.Spec.ExternalName)
					validateSecretData(bindingSecret, "instance_name", createdInstance.Name)
					validateInstanceInfo(bindingSecret)
					credentialProperties := []SecretMetadataProperty{
						{
							Name:   "secret_key",
							Format: string(TEXT),
						},
						{
							Name:   "escaped",
							Format: string(TEXT),
						},
					}
					validateSecretMetadata(bindingSecret, credentialProperties)
				})

				It("should put the raw broker response into the secret if spec.secretKey is provided", func() {
					ctx := context.Background()
					binding := newBindingObject("binding-with-secretkey", bindingTestNamespace)
					binding.Spec.ServiceInstanceName = instanceName
					binding.Spec.SecretName = "mysecret"
					secretKey := "mycredentials"
					binding.Spec.SecretKey = &secretKey

					_ = k8sClient.Create(ctx, binding)
					bindingLookupKey := types.NamespacedName{Name: binding.Name, Namespace: binding.Namespace}
					waitForBindingToBeReady(ctx, bindingLookupKey)

					bindingSecret := getSecret(ctx, binding.Spec.SecretName, bindingTestNamespace, true)
					validateSecretData(bindingSecret, secretKey, `{"secret_key": "secret_value", "escaped": "{\"escaped_key\":\"escaped_val\"}"}`)
					validateInstanceInfo(bindingSecret)
					credentialProperties := []SecretMetadataProperty{
						{
							Name:      "mycredentials",
							Format:    string(JSON),
							Container: true,
						},
					}
					validateSecretMetadata(bindingSecret, credentialProperties)
				})

				It("should put binding data in single key if spec.secretRootKey is provided", func() {
					ctx := context.Background()
					binding := newBindingObject("binding-with-secretrootkey", bindingTestNamespace)
					binding.Spec.ServiceInstanceName = instanceName
					secretKey := "mycredentials"
					binding.Spec.SecretKey = &secretKey
					secretRootKey := "root"
					binding.Spec.SecretRootKey = &secretRootKey

					_ = k8sClient.Create(ctx, binding)
					bindingLookupKey := types.NamespacedName{Name: binding.Name, Namespace: binding.Namespace}
					waitForBindingToBeReady(ctx, bindingLookupKey)

					bindingSecret := getSecret(ctx, binding.Spec.SecretName, bindingTestNamespace, true)
					Expect(len(bindingSecret.Data)).To(Equal(1))
					Expect(bindingSecret.Data).To(HaveKey("root"))
					res := make(map[string]string)
					Expect(json.Unmarshal(bindingSecret.Data["root"], &res)).To(Succeed())
					Expect(res[secretKey]).To(Equal(`{"secret_key": "secret_value", "escaped": "{\"escaped_key\":\"escaped_val\"}"}`))
					Expect(res["plan"]).To(Equal("a-plan-name"))
					Expect(res["label"]).To(Equal("an-offering-name"))
					Expect(res["tags"]).To(Equal("[\"test\",\"custom-tag\"]"))
					Expect(res).To(HaveKey("instance_guid"))
				})

				When("secret deleted by user", func() {
					fakeSmResponse := func(bindingID string) {
						fakeClient.ListBindingsReturns(&smClientTypes.ServiceBindings{
							ServiceBindings: []smClientTypes.ServiceBinding{
								{
									ID:          bindingID,
									Credentials: json.RawMessage("{\"secret_key\": \"secret_value\"}"),
									LastOperation: &smClientTypes.Operation{
										Type:        smClientTypes.CREATE,
										State:       smClientTypes.SUCCEEDED,
										Description: "fake-description",
									},
								},
							},
						}, nil)
					}

					It("should recreate the secret", func() {
						ctx := context.Background()
						createdBinding = createBinding(ctx, bindingName, bindingTestNamespace, instanceName, "", "binding-external-name")
						secretLookupKey := types.NamespacedName{Name: createdBinding.Spec.SecretName, Namespace: createdBinding.Namespace}
						bindingSecret := getSecret(ctx, secretLookupKey.Name, secretLookupKey.Namespace, true)
						fakeSmResponse(createdBinding.Status.BindingID)
						err := k8sClient.Delete(ctx, bindingSecret)
						Expect(err).ToNot(HaveOccurred())

						Eventually(func() bool {
							sec := getSecret(ctx, secretLookupKey.Name, secretLookupKey.Namespace, false)
							return len(sec.Name) > 0
						}, timeout, interval).Should(BeTrue())
					})
				})

				When("bind call to SM returns error", func() {
					var errorMessage string

					When("general error occurred", func() {
						errorMessage = "no binding for you"
						BeforeEach(func() {
							fakeClient.BindReturns(nil, "", errors.New(errorMessage))
						})

						It("should fail with the error returned from SM", func() {
							createBindingWithError(context.Background(), bindingName, bindingTestNamespace, instanceName, "binding-external-name",
								errorMessage)
						})
					})

					When("SM returned transient error(429)", func() {
						BeforeEach(func() {
							errorMessage = "too many requests"
							fakeClient.BindReturnsOnCall(0, nil, "", &sm.ServiceManagerError{
								StatusCode:  http.StatusTooManyRequests,
								Description: errorMessage,
							})
							fakeClient.BindReturnsOnCall(1, &smClientTypes.ServiceBinding{ID: fakeBindingID, Credentials: json.RawMessage("{\"secret_key\": \"secret_value\"}")}, "", nil)
						})

						It("should eventually succeed", func() {
							b, err := createBindingWithoutAssertionsAndWait(context.Background(), bindingName, bindingTestNamespace, instanceName, "", "binding-external-name", true)
							Expect(err).ToNot(HaveOccurred())
							Expect(isReady(b)).To(BeTrue())
						})
					})

					When("SM returned non transient error(400)", func() {
						BeforeEach(func() {
							errorMessage = "very bad request"
							fakeClient.BindReturnsOnCall(0, nil, "", &sm.ServiceManagerError{
								StatusCode:  http.StatusBadRequest,
								Description: errorMessage,
							})
						})

						It("should fail", func() {
							createBindingWithError(context.Background(), bindingName, bindingTestNamespace, instanceName, "binding-external-name", errorMessage)
						})
					})

					When("SM returned error 502 and broker returned 429", func() {
						BeforeEach(func() {
							errorMessage = "too many requests from broker"
							fakeClient.BindReturns(nil, "", getTransientBrokerError(errorMessage))
						})

						It("should detect the error as transient and eventually succeed", func() {
							createdBinding, _ := createBindingWithoutAssertionsAndWait(context.Background(),
								bindingName, bindingTestNamespace, instanceName, "", "binding-external-name", false)
							expectBindingToBeInFailedStateWithMsg(createdBinding, errorMessage)

							fakeClient.BindReturns(&smClientTypes.ServiceBinding{ID: fakeBindingID,
								Credentials: json.RawMessage("{\"secret_key\": \"secret_value\"}")}, "", nil)
							waitForBindingToBeReady(context.Background(), defaultLookupKey)
						})
					})

					When("SM returned 502 and broker returned 400", func() {
						BeforeEach(func() {
							errorMessage = "very bad request"
							fakeClient.BindReturnsOnCall(0, nil, "", getNonTransientBrokerError(errorMessage))
						})

						It("should detect the error as non-transient and fail", func() {
							createBindingWithError(context.Background(), bindingName, bindingTestNamespace, instanceName, "binding-external-name", errorMessage)
						})
					})
				})

				When("SM returned invalid credentials json", func() {
					BeforeEach(func() {
						fakeClient.BindReturns(&smClientTypes.ServiceBinding{ID: fakeBindingID, Credentials: json.RawMessage("\"invalidjson\": \"secret_value\"")}, "", nil)
					})

					It("creation will fail with appropriate message", func() {
						ctx := context.Background()
<<<<<<< HEAD
						createBindingWithoutAssertions(ctx, bindingName, bindingTestNamespace, instanceName, "")
						waitForBindingConditionReasonAndMessage(ctx, defaultLookupKey, api.ConditionFailed, "CreateFailed", "failed to create secret")
=======
						var err error
						createdBinding, err = createBindingWithoutAssertions(ctx, bindingName, bindingTestNamespace, instanceName, "", "")
						Expect(err).To(BeNil())
						Eventually(func() bool {
							err := k8sClient.Get(context.Background(), types.NamespacedName{Name: bindingName, Namespace: bindingTestNamespace}, createdBinding)
							if err != nil {
								return false
							}
							return isFailed(createdBinding) && strings.Contains(createdBinding.Status.Conditions[0].Message, "failed to create secret")
						}, timeout, interval).Should(BeTrue())
>>>>>>> 48014335
					})
				})
			})

			Context("Async", func() {
				JustBeforeEach(func() {
					fakeClient.BindReturns(
						nil,
						fmt.Sprintf("/v1/service_bindings/%s/operations/an-operation-id", fakeBindingID),
						nil)
				})

				When("bind polling returns success", func() {
					JustBeforeEach(func() {
						fakeClient.StatusReturns(&smClientTypes.Operation{ResourceID: fakeBindingID, State: smClientTypes.SUCCEEDED}, nil)
						fakeClient.GetBindingByIDReturns(&smClientTypes.ServiceBinding{ID: fakeBindingID, Credentials: json.RawMessage("{\"secret_key\": \"secret_value\"}")}, nil)
					})

					It("Should create binding and store the binding credentials in a secret", func() {
						ctx := context.Background()
						createdBinding = createBinding(ctx, bindingName, bindingTestNamespace, instanceName, "", "")
					})
				})

				When("bind polling returns FAILED state", func() {
					errorMessage := "no binding for you"

					JustBeforeEach(func() {
						fakeClient.StatusReturns(&smClientTypes.Operation{
							Type:        smClientTypes.CREATE,
							State:       smClientTypes.FAILED,
							Description: errorMessage,
						}, nil)
					})

					It("should fail with the error returned from SM", func() {
						createBindingWithError(context.Background(), bindingName, bindingTestNamespace, instanceName, "existing-name",
							errorMessage)
					})
				})

				When("bind polling returns error", func() {
					JustBeforeEach(func() {
						fakeClient.BindReturns(nil, "/v1/service_bindings/id/operations/1234", nil)
						fakeClient.StatusReturnsOnCall(0, nil, fmt.Errorf("no polling for you"))
						fakeClient.StatusReturnsOnCall(1, &smClientTypes.Operation{ResourceID: fakeBindingID, State: smClientTypes.SUCCEEDED, Type: smClientTypes.CREATE}, nil)
						fakeClient.GetBindingByIDReturns(&smClientTypes.ServiceBinding{ID: fakeBindingID, LastOperation: &smClientTypes.Operation{State: smClientTypes.SUCCEEDED, Type: smClientTypes.CREATE}}, nil)
					})
					It("should eventually succeed", func() {
<<<<<<< HEAD
						_, err := createBindingWithoutAssertions(context.Background(), bindingName, bindingTestNamespace, instanceName, "")
=======
						createdBinding, err := createBindingWithoutAssertions(context.Background(), bindingName, bindingTestNamespace, instanceName, "", "")
>>>>>>> 48014335
						Expect(err).ToNot(HaveOccurred())
						waitForBindingToBeReady(context.Background(), defaultLookupKey)
					})
				})
			})

			When("external name is not provided", func() {
				It("succeeds and uses the k8s name as external name", func() {
					createdBinding = createBinding(context.Background(), bindingName, bindingTestNamespace, instanceName, "", "")
					Expect(createdBinding.Spec.ExternalName).To(Equal(createdBinding.Name))
				})
			})

			When("secret name is provided", func() {
				It("should create a secret with the provided name", func() {
					binding := newBindingObject(bindingName, bindingTestNamespace)
					binding.Spec.ServiceInstanceName = instanceName
					binding.Spec.SecretName = "my-special-secret"
					Expect(k8sClient.Create(context.Background(), binding)).Should(Succeed())
					waitForSecretToBeCreated(context.Background(), types.NamespacedName{Name: "my-special-secret", Namespace: bindingTestNamespace})
				})
			})

			When("referenced service instance is failed", func() {
				JustBeforeEach(func() {
					setFailureConditions(smClientTypes.CREATE, "Failed to create instance (test)", createdInstance)
					err := k8sClient.Status().Update(context.Background(), createdInstance)
					Expect(err).ToNot(HaveOccurred())
				})

				It("should retry and succeed once the instance is ready", func() {
					// verify create fail with appropriate message
					createBindingWithBlockedError(context.Background(), bindingName, bindingTestNamespace, instanceName, "binding-external-name",
						"is not usable")

					// verify creation is retired and succeeds after instance is ready
					setSuccessConditions(smClientTypes.CREATE, createdInstance)
					err := k8sClient.Status().Update(context.Background(), createdInstance)
					Expect(err).ToNot(HaveOccurred())
					waitForBindingToBeReady(context.Background(), defaultLookupKey)
				})
			})

			When("referenced service instance is not ready", func() {
				JustBeforeEach(func() {
					fakeClient.StatusReturns(&smClientTypes.Operation{ResourceID: fakeInstanceID, State: smClientTypes.INPROGRESS}, nil)
					setInProgressConditions(smClientTypes.CREATE, "", createdInstance)
					createdInstance.Status.OperationURL = "/1234"
					createdInstance.Status.OperationType = smClientTypes.CREATE
					err := k8sClient.Status().Update(context.Background(), createdInstance)
					Expect(err).ToNot(HaveOccurred())
				})

				It("should retry and succeed once the instance is ready", func() {
					var err error

					createdBinding, err = createBindingWithoutAssertionsAndWait(context.Background(), bindingName, bindingTestNamespace, instanceName, "", "binding-external-name", false)
					Expect(err).ToNot(HaveOccurred())
					Expect(isInProgress(createdBinding)).To(BeTrue())

					// verify creation is retired and succeeds after instance is ready
					setSuccessConditions(smClientTypes.CREATE, createdInstance)
					createdInstance.Status.OperationType = ""
					createdInstance.Status.OperationURL = ""
					err = k8sClient.Status().Update(context.Background(), createdInstance)
					Expect(err).ToNot(HaveOccurred())

					waitForBindingToBeReady(context.Background(), defaultLookupKey)
				})
			})
		})
	})

	Context("Update", func() {
		JustBeforeEach(func() {
			createdBinding = createBinding(context.Background(), bindingName, bindingTestNamespace, instanceName, "", "binding-external-name")
			Expect(isReady(createdBinding)).To(BeTrue())
		})

		When("external name is changed", func() {
			It("should fail", func() {
				createdBinding.Spec.ExternalName = "new-external-name"
				err := k8sClient.Update(context.Background(), createdBinding)
				Expect(err).To(HaveOccurred())
				Expect(err.Error()).To(ContainSubstring("updating service bindings is not supported"))
			})
		})

		When("service instance name is changed", func() {
			It("should fail", func() {
				createdBinding.Spec.ServiceInstanceName = "new-instance-name"
				err := k8sClient.Update(context.Background(), createdBinding)
				Expect(err).To(HaveOccurred())
				Expect(err.Error()).To(ContainSubstring("updating service bindings is not supported"))
			})
		})

		When("parameters are changed", func() {
			It("should fail", func() {
				createdBinding.Spec.Parameters = &runtime.RawExtension{
					Raw: []byte(`{"new-key": "new-value"}`),
				}
				err := k8sClient.Update(context.Background(), createdBinding)
				Expect(err).To(HaveOccurred())
				Expect(err.Error()).To(ContainSubstring("updating service bindings is not supported"))
			})
		})

		When("secretKey is changed", func() {
			It("should fail", func() {
				secretKey := "not-nil"
				createdBinding.Spec.SecretKey = &secretKey
				err := k8sClient.Update(context.Background(), createdBinding)
				Expect(err).To(HaveOccurred())
				Expect(err.Error()).To(ContainSubstring("updating service bindings is not supported"))
			})
		})
	})

	Context("Delete", func() {
		validateBindingDeletion := func(binding *v1.ServiceBinding) {
			secretName := binding.Spec.SecretName
			Expect(secretName).ToNot(BeEmpty())
			Expect(k8sClient.Delete(context.Background(), binding)).To(Succeed())
			waitForBindingAndSecretToBeDeleted(context.Background(), defaultLookupKey)
		}

		validateBindingNotDeleted := func(binding *v1.ServiceBinding, errorMessage string) {
			secretName := createdBinding.Spec.SecretName
			Expect(secretName).ToNot(BeEmpty())
			Expect(k8sClient.Delete(context.Background(), createdBinding)).To(Succeed())
			key := defaultLookupKey
			err := k8sClient.Get(context.Background(), key, createdBinding)
			Expect(err).ToNot(HaveOccurred())

			waitForBindingConditionAndReason(context.Background(), key, api.ConditionSucceeded, getConditionReason(smClientTypes.DELETE, smClientTypes.FAILED))
			waitForBindingConditionAndReason(context.Background(), key, api.ConditionReady, "Provisioned")
			waitForBindingConditionReasonAndMessage(context.Background(), key, api.ConditionFailed, getConditionReason(smClientTypes.DELETE, smClientTypes.FAILED), errorMessage)

			err = k8sClient.Get(context.Background(), key, &corev1.Secret{})
			Expect(err).ToNot(HaveOccurred())
		}

		JustBeforeEach(func() {
			createdBinding = createBinding(context.Background(), bindingName, bindingTestNamespace, instanceName, "", "binding-external-name")
			Expect(isReady(createdBinding)).To(BeTrue())
		})

		Context("Sync", func() {
			When("delete in SM succeeds", func() {
				JustBeforeEach(func() {
					fakeClient.UnbindReturns("", nil)
				})
				It("should delete the k8s binding and secret", func() {
					validateBindingDeletion(createdBinding)
				})
			})

			When("delete without binding id", func() {
				JustBeforeEach(func() {
					fakeClient.UnbindReturns("", nil)

					fakeClient.ListBindingsReturns(&smClientTypes.ServiceBindings{
						ServiceBindings: []smClientTypes.ServiceBinding{
							{
								ID: createdBinding.Status.BindingID,
							},
						},
					}, nil)

					createdBinding.Status.BindingID = ""
					Expect(k8sClient.Status().Update(context.Background(), createdBinding)).To(Succeed())
				})

				It("should delete the k8s binding and secret", func() {
					validateBindingDeletion(createdBinding)
				})
			})

			When("delete in SM fails with general error", func() {
				errorMessage := "some-error"
				JustBeforeEach(func() {
					fakeClient.UnbindReturns("", fmt.Errorf(errorMessage))
				})

				It("should not remove finalizer and keep the secret", func() {
					validateBindingNotDeleted(createdBinding, errorMessage)
				})
			})

			When("delete in SM fails with transient error", func() {
				JustBeforeEach(func() {
					fakeClient.UnbindReturnsOnCall(0, "", &sm.ServiceManagerError{StatusCode: http.StatusTooManyRequests})
					fakeClient.UnbindReturnsOnCall(1, "", nil)
				})

				It("should eventually succeed", func() {
					validateBindingDeletion(createdBinding)
				})
			})
		})

		Context("Async", func() {
			JustBeforeEach(func() {
				fakeClient.UnbindReturns(sm.BuildOperationURL("an-operation-id", fakeBindingID, smClientTypes.ServiceBindingsURL), nil)
			})

			When("polling ends with success", func() {
				JustBeforeEach(func() {
					fakeClient.StatusReturns(&smClientTypes.Operation{ResourceID: fakeBindingID, State: smClientTypes.SUCCEEDED}, nil)
				})

				It("should delete the k8s binding and secret", func() {
					validateBindingDeletion(createdBinding)
				})
			})

			When("polling ends with FAILED state", func() {
				errorMessage := "delete-binding-async-error"
				JustBeforeEach(func() {
					fakeClient.StatusReturns(&smClientTypes.Operation{
						Type:        smClientTypes.DELETE,
						State:       smClientTypes.FAILED,
						Description: errorMessage,
					}, nil)
				})

				It("should not delete the k8s binding and secret", func() {
					validateBindingNotDeleted(createdBinding, errorMessage)
				})
			})

			When("polling returns error", func() {
				JustBeforeEach(func() {
					fakeClient.UnbindReturnsOnCall(0, sm.BuildOperationURL("an-operation-id", fakeBindingID, smClientTypes.ServiceBindingsURL), nil)
					fakeClient.StatusReturns(nil, fmt.Errorf("no polling for you"))
					fakeClient.GetBindingByIDReturns(&smClientTypes.ServiceBinding{ID: fakeBindingID, LastOperation: &smClientTypes.Operation{State: smClientTypes.SUCCEEDED, Type: smClientTypes.CREATE}}, nil)
					fakeClient.UnbindReturnsOnCall(1, "", nil)
				})

				It("should recover and eventually succeed", func() {
					validateBindingDeletion(createdBinding)
				})
			})
		})
	})

	Context("Recovery", func() {
		type recoveryTestCase struct {
			lastOpType  smClientTypes.OperationCategory
			lastOpState smClientTypes.OperationState
		}
		executeTestCase := func(testCase recoveryTestCase) {
			fakeBinding := func(state smClientTypes.OperationState) *smClientTypes.ServiceBinding {
				return &smClientTypes.ServiceBinding{
					ID:          fakeBindingID,
					Name:        "fake-binding-external-name",
					Credentials: json.RawMessage("{\"secret_key\": \"secret_value\"}"),
					LastOperation: &smClientTypes.Operation{
						Type:        testCase.lastOpType,
						State:       state,
						Description: "fake-description",
					},
				}
			}

			When("binding exists in SM", func() {
				JustBeforeEach(func() {
					fakeClient.ListBindingsReturns(
						&smClientTypes.ServiceBindings{
							ServiceBindings: []smClientTypes.ServiceBinding{*fakeBinding(testCase.lastOpState)},
						}, nil)
					fakeClient.StatusReturns(&smClientTypes.Operation{ResourceID: fakeBindingID, State: smClientTypes.INPROGRESS}, nil)
				})
				JustAfterEach(func() {
					fakeClient.StatusReturns(&smClientTypes.Operation{ResourceID: fakeBindingID, State: smClientTypes.SUCCEEDED}, nil)
					fakeClient.GetBindingByIDReturns(fakeBinding(smClientTypes.SUCCEEDED), nil)
				})
				When(fmt.Sprintf("last operation is %s %s", testCase.lastOpType, testCase.lastOpState), func() {
					It("should resync status", func() {
						var err error
						createdBinding, err = createBindingWithoutAssertionsAndWait(context.Background(), bindingName, bindingTestNamespace, instanceName, "", "fake-binding-external-name", false)
						Expect(err).ToNot(HaveOccurred())
						smCallArgs := fakeClient.ListBindingsArgsForCall(0)
						Expect(smCallArgs.LabelQuery).To(HaveLen(1))
						Expect(smCallArgs.LabelQuery[0]).To(ContainSubstring("_k8sname"))

						Expect(smCallArgs.FieldQuery).To(HaveLen(3))
						Expect(smCallArgs.FieldQuery[0]).To(ContainSubstring("name"))
						Expect(smCallArgs.FieldQuery[1]).To(ContainSubstring("context/clusterid"))
						Expect(smCallArgs.FieldQuery[2]).To(ContainSubstring("context/namespace"))

						waitForBindingConditionAndReason(context.Background(), defaultLookupKey, api.ConditionSucceeded, getConditionReason(testCase.lastOpType, testCase.lastOpState))

						switch testCase.lastOpState {
						case smClientTypes.FAILED:
							Expect(isFailed(createdBinding))
						case smClientTypes.INPROGRESS:
							Expect(isInProgress(createdBinding))
						case smClientTypes.SUCCEEDED:
							Expect(isReady(createdBinding))
						}
					})
				})
			})
		}

		for _, testCase := range []recoveryTestCase{
			{lastOpType: smClientTypes.CREATE, lastOpState: smClientTypes.SUCCEEDED},
			{lastOpType: smClientTypes.CREATE, lastOpState: smClientTypes.INPROGRESS},
			{lastOpType: smClientTypes.CREATE, lastOpState: smClientTypes.FAILED},
			{lastOpType: smClientTypes.DELETE, lastOpState: smClientTypes.SUCCEEDED},
			{lastOpType: smClientTypes.DELETE, lastOpState: smClientTypes.INPROGRESS},
			{lastOpType: smClientTypes.DELETE, lastOpState: smClientTypes.FAILED},
		} {
			executeTestCase(testCase)
		}

		When("binding exists in SM without last operation", func() {
			JustBeforeEach(func() {
				smBinding := &smClientTypes.ServiceBinding{
					ID:          fakeBindingID,
					Name:        "fake-binding-external-name",
					Credentials: json.RawMessage("{\"secret_key\": \"secret_value\"}"),
				}
				fakeClient.ListBindingsReturns(
					&smClientTypes.ServiceBindings{
						ServiceBindings: []smClientTypes.ServiceBinding{*smBinding},
					}, nil)
			})
			It("should resync successfully", func() {
				var err error
				createdBinding, err = createBindingWithoutAssertionsAndWait(context.Background(), bindingName, bindingTestNamespace, instanceName, "", "fake-binding-external-name", false)
				Expect(err).ToNot(HaveOccurred())
			})
		})
	})

	Context("Credential Rotation", func() {
		var ctx context.Context

		JustBeforeEach(func() {
			fakeClient.RenameBindingReturns(nil, nil)
			ctx = context.Background()
			createdBinding = createBinding(ctx, bindingName, bindingTestNamespace, instanceName, "", "binding-external-name")

			fakeClient.ListBindingsStub = func(params *sm.Parameters) (*smClientTypes.ServiceBindings, error) {
				if params == nil || params.FieldQuery == nil || len(params.FieldQuery) == 0 {
					return nil, nil
				}

				if strings.Contains(params.FieldQuery[0], "binding-external-name-") {
					return &smClientTypes.ServiceBindings{
						ServiceBindings: []smClientTypes.ServiceBinding{
							{
								ID:          fakeBindingID,
								Ready:       true,
								Credentials: json.RawMessage("{\"secret_key2\": \"secret_value2\"}"),
								LastOperation: &smClientTypes.Operation{
									Type:        smClientTypes.CREATE,
									State:       smClientTypes.SUCCEEDED,
									Description: "fake-description",
								},
							},
						},
					}, nil
				}
				return nil, nil
			}
		})

		It("should rotate the credentials and create old binding", func() {
			Expect(k8sClient.Get(context.Background(), defaultLookupKey, createdBinding)).To(Succeed())
			createdBinding.Spec.CredRotationPolicy = &v1.CredentialsRotationPolicy{
				Enabled:           true,
				RotatedBindingTTL: "1h",
				RotationFrequency: "1ns",
			}
			secret := getSecret(ctx, createdBinding.Spec.SecretName, bindingTestNamespace, true)
			secret.Data = map[string][]byte{}
			Expect(k8sClient.Update(ctx, secret)).To(Succeed())
			Expect(k8sClient.Update(ctx, createdBinding)).To(Succeed())

			// binding rotated
			myBinding := &v1.ServiceBinding{}
			Eventually(func() bool {
				err := k8sClient.Get(ctx, defaultLookupKey, myBinding)
				return err == nil && myBinding.Status.LastCredentialsRotationTime != nil && len(myBinding.Status.Conditions) == 2
			}, timeout, interval).Should(BeTrue())

			// secret updated back
			secret = getSecret(ctx, myBinding.Spec.SecretName, bindingTestNamespace, true)
			val := secret.Data["secret_key"]
			Expect(string(val)).To(Equal("secret_value"))

			// old binding created
			bindingList := &v1.ServiceBindingList{}
			Eventually(func() bool {
				Expect(k8sClient.List(ctx, bindingList, client.MatchingLabels{api.StaleBindingIDLabel: myBinding.Status.BindingID}, client.InNamespace(bindingTestNamespace))).To(Succeed())
				return len(bindingList.Items) > 0
			}, timeout, interval).Should(BeTrue())
			oldBinding := bindingList.Items[0]
			Expect(oldBinding.Spec.CredRotationPolicy.Enabled).To(BeFalse())

			// old secret created
			secret = getSecret(ctx, oldBinding.Spec.SecretName, bindingTestNamespace, true)
			val = secret.Data["secret_key2"]
			Expect(string(val)).To(Equal("secret_value2"))
		})

		It("should rotate the credentials with force rotate annotation", func() {
			Expect(k8sClient.Get(context.Background(), defaultLookupKey, createdBinding)).To(Succeed())
			createdBinding.Spec.CredRotationPolicy = &v1.CredentialsRotationPolicy{
				Enabled:           true,
				RotationFrequency: "1h",
				RotatedBindingTTL: "1h",
			}
			createdBinding.Annotations = map[string]string{
				api.ForceRotateAnnotation: "true",
			}
			Expect(k8sClient.Update(ctx, createdBinding)).To(Succeed())
			// binding rotated
			myBinding := &v1.ServiceBinding{}
			Eventually(func() bool {
				err := k8sClient.Get(ctx, defaultLookupKey, myBinding)
				return err == nil && myBinding.Status.LastCredentialsRotationTime != nil
			}, timeout, interval).Should(BeTrue())

			_, ok := myBinding.Annotations[api.ForceRotateAnnotation]
			Expect(ok).To(BeFalse())
		})

		When("original binding ready=true", func() {
			It("should delete old binding when stale", func() {
				Expect(k8sClient.Get(context.Background(), types.NamespacedName{Name: createdBinding.Name, Namespace: bindingTestNamespace}, createdBinding)).To(Succeed())
				staleBinding := getBasicStaleBinding(createdBinding)
				staleBinding.Labels = map[string]string{
					api.StaleBindingIDLabel:         createdBinding.Status.BindingID,
					api.StaleBindingRotationOfLabel: createdBinding.Name,
				}
				staleBinding.Spec.CredRotationPolicy = &v1.CredentialsRotationPolicy{
					Enabled:           false,
					RotatedBindingTTL: "0ns",
					RotationFrequency: "0ns",
				}
				Expect(k8sClient.Create(ctx, staleBinding)).To(Succeed())
				waitForBindingToBeDeleted(ctx, types.NamespacedName{Name: staleBinding.Name, Namespace: bindingTestNamespace})
			})
		})

		When("original binding ready=false (rotation failed)", func() {
			var failedBinding *v1.ServiceBinding
			JustBeforeEach(func() {
				failedBinding = newBindingObject("failedbinding", bindingTestNamespace)
				failedBinding.Spec.ServiceInstanceName = "notexistinstance"
				Expect(k8sClient.Create(ctx, failedBinding)).To(Succeed())
				waitForBindingConditionAndReason(ctx, types.NamespacedName{Name: failedBinding.Name, Namespace: bindingTestNamespace}, api.ConditionSucceeded, Blocked)
			})

			It("should not delete old binding when stale", func() {
				Expect(k8sClient.Get(context.Background(), types.NamespacedName{Name: createdBinding.Name, Namespace: bindingTestNamespace}, createdBinding)).To(Succeed())
				staleBinding := getBasicStaleBinding(createdBinding)
				staleBinding.Labels = map[string]string{
					api.StaleBindingIDLabel:         "1234",
					api.StaleBindingRotationOfLabel: failedBinding.Name,
				}
				staleBinding.Spec.CredRotationPolicy = &v1.CredentialsRotationPolicy{
					Enabled:           false,
					RotatedBindingTTL: "0ns",
					RotationFrequency: "0ns",
				}
				Expect(k8sClient.Create(ctx, staleBinding)).To(Succeed())
				waitForBindingConditionAndReason(ctx, types.NamespacedName{Name: staleBinding.Name, Namespace: bindingTestNamespace}, api.ConditionPendingTermination, api.ConditionPendingTermination)
			})
		})

		When("stale binding is missing rotationOf label", func() {
			It("should delete the binding", func() {
				Expect(k8sClient.Get(context.Background(), types.NamespacedName{Name: createdBinding.Name, Namespace: bindingTestNamespace}, createdBinding)).To(Succeed())
				staleBinding := getBasicStaleBinding(createdBinding)
				staleBinding.Labels = map[string]string{
					api.StaleBindingIDLabel: createdBinding.Status.BindingID,
				}
				staleBinding.Spec.CredRotationPolicy = &v1.CredentialsRotationPolicy{
					Enabled:           false,
					RotatedBindingTTL: "0ns",
					RotationFrequency: "0ns",
				}
				Expect(k8sClient.Create(ctx, staleBinding)).To(Succeed())
				waitForBindingToBeDeleted(ctx, types.NamespacedName{Name: staleBinding.Name, Namespace: bindingTestNamespace})
			})
		})
	})

	Context("Cross Namespace", func() {
		var ctx context.Context
		var crossBinding *v1.ServiceBinding
		var paramsSecret *corev1.Secret
		BeforeEach(func() {
			ctx = context.Background()
			paramsSecret = &corev1.Secret{}
			err := k8sClient.Get(ctx, types.NamespacedName{Namespace: testNamespace, Name: "param-secret"}, paramsSecret)
			if apierrors.IsNotFound(err) {
				createParamsSecret(testNamespace)
			} else {
				Expect(err).ToNot(HaveOccurred())
			}
		})
		AfterEach(func() {
			_ = k8sClient.Delete(ctx, paramsSecret)
		})

		When("binding is created in a different namespace than the instance", func() {
			AfterEach(func() {
				if crossBinding != nil {
					Expect(k8sClient.Delete(context.Background(), crossBinding))
				}
			})
			It("should succeed", func() {
				crossBinding = createBinding(ctx, bindingName, testNamespace, instanceName, bindingTestNamespace, "cross-binding-external-name")

				By("Verify binding secret created")
				_ = getSecret(context.Background(), createdBinding.Spec.SecretName, createdBinding.Namespace, true)
			})
		})

		Context("cred rotation", func() {
			JustBeforeEach(func() {
				fakeClient.RenameBindingReturns(nil, nil)
				crossBinding = createBinding(ctx, bindingName, testNamespace, instanceName, bindingTestNamespace, "cross-binding-external-name")
				fakeClient.ListBindingsStub = func(params *sm.Parameters) (*smClientTypes.ServiceBindings, error) {
					if params == nil || params.FieldQuery == nil || len(params.FieldQuery) == 0 {
						return nil, nil
					}

					if strings.Contains(params.FieldQuery[0], "cross-binding-external-name-") {
						return &smClientTypes.ServiceBindings{
							ServiceBindings: []smClientTypes.ServiceBinding{
								{
									ID:          fakeBindingID,
									Ready:       true,
									Credentials: json.RawMessage("{\"secret_key2\": \"secret_value2\"}"),
									LastOperation: &smClientTypes.Operation{
										Type:        smClientTypes.CREATE,
										State:       smClientTypes.SUCCEEDED,
										Description: "fake-description",
									},
								},
							},
						}, nil
					}
					return nil, nil
				}
			})
			AfterEach(func() {
				if crossBinding != nil {
					Expect(k8sClient.Delete(context.Background(), crossBinding))
				}
			})
			It("should rotate the credentials and create old binding", func() {
				Expect(k8sClient.Get(context.Background(), types.NamespacedName{Name: bindingName, Namespace: testNamespace}, crossBinding)).To(Succeed())
				crossBinding.Spec.CredRotationPolicy = &v1.CredentialsRotationPolicy{
					Enabled:           true,
					RotatedBindingTTL: "1h",
					RotationFrequency: "1ns",
				}
				secret := getSecret(ctx, crossBinding.Spec.SecretName, testNamespace, true)
				secret.Data = map[string][]byte{}
				Expect(k8sClient.Update(ctx, secret)).To(Succeed())
				Expect(k8sClient.Update(ctx, crossBinding)).To(Succeed())

				// binding rotated
				myBinding := &v1.ServiceBinding{}
				Eventually(func() bool {
					err := k8sClient.Get(ctx, types.NamespacedName{Name: bindingName, Namespace: testNamespace}, myBinding)
					return err == nil && myBinding.Status.LastCredentialsRotationTime != nil && len(myBinding.Status.Conditions) == 2
				}, timeout, interval).Should(BeTrue())

				// secret updated back
				secret = getSecret(ctx, myBinding.Spec.SecretName, testNamespace, true)
				val := secret.Data["secret_key"]
				Expect(string(val)).To(Equal("secret_value"))

				// old binding created
				bindingList := &v1.ServiceBindingList{}
				Eventually(func() bool {
					Expect(k8sClient.List(ctx, bindingList, client.MatchingLabels{api.StaleBindingIDLabel: myBinding.Status.BindingID}, client.InNamespace(testNamespace))).To(Succeed())
					return len(bindingList.Items) > 0
				}, timeout, interval).Should(BeTrue())
				oldBinding := bindingList.Items[0]
				Expect(oldBinding.Spec.CredRotationPolicy.Enabled).To(BeFalse())

				// old secret created
				secret = getSecret(ctx, oldBinding.Spec.SecretName, testNamespace, true)
				val = secret.Data["secret_key2"]
				Expect(string(val)).To(Equal("secret_value2"))
			})
		})
	})
})

func getBasicStaleBinding(createdBinding *v1.ServiceBinding) *v1.ServiceBinding {
	staleBinding := &v1.ServiceBinding{}
	staleBinding.Spec = createdBinding.Spec
	staleBinding.Spec.SecretName = createdBinding.Spec.SecretName + "-stale"
	staleBinding.Name = createdBinding.Name + "-stale"
	staleBinding.Namespace = createdBinding.Namespace
	return staleBinding
}

func expectBindingToBeInFailedStateWithMsg(binding *v1.ServiceBinding, message string) {
	cond := meta.FindStatusCondition(binding.GetConditions(), api.ConditionSucceeded)
	Expect(cond).To(Not(BeNil()))
	Expect(cond.Message).To(ContainSubstring(message))
	Expect(cond.Status).To(Equal(metav1.ConditionFalse))
}

<<<<<<< HEAD
func generateBasicBindingTemplate(name, namespace, instanceName, externalName string) *v1.ServiceBinding {
=======
func validateBindingIsReady(createdBinding *v1.ServiceBinding, bindingName string) {
	Eventually(func() bool {
		err := k8sClient.Get(context.Background(), types.NamespacedName{Name: bindingName, Namespace: bindingTestNamespace}, createdBinding)
		if err != nil {
			return false
		}
		return isReady(createdBinding)
	}, timeout, interval).Should(BeTrue())
}

func generateBasicBindingTemplate(name, namespace, instanceName, instanceNamespace, externalName string) *v1.ServiceBinding {
>>>>>>> 48014335
	binding := newBindingObject(name, namespace)
	binding.Spec.ServiceInstanceName = instanceName
	if len(instanceNamespace) > 0 {
		binding.Spec.ServiceInstanceNamespace = instanceNamespace
	}
	binding.Spec.ExternalName = externalName
	binding.Spec.Parameters = &runtime.RawExtension{
		Raw: []byte(`{"key": "value"}`),
	}
	binding.Spec.ParametersFrom = []v1.ParametersFromSource{
		{
			SecretKeyRef: &v1.SecretKeyReference{
				Name: "param-secret",
				Key:  "secret-parameter",
			},
		},
	}
	return binding
}

func validateSecretData(secret *corev1.Secret, expectedKey string, expectedValue string) {
	Expect(secret.Data).ToNot(BeNil())
	Expect(secret.Data).To(HaveKey(expectedKey))
	Expect(string(secret.Data[expectedKey])).To(Equal(expectedValue))
}

func getSecret(ctx context.Context, name, namespace string, failOnError bool) *corev1.Secret {
	secret := &corev1.Secret{}

	if failOnError {
		Eventually(func() bool {
			err := k8sClient.Get(ctx, types.NamespacedName{Name: name, Namespace: namespace}, secret)
			return err == nil
		}, timeout, interval).Should(BeTrue())
	} else {
		_ = k8sClient.Get(ctx, types.NamespacedName{Name: name, Namespace: namespace}, secret)
	}
	return secret
}

func waitForBindingToBeReady(ctx context.Context, key types.NamespacedName) {
	sb := &v1.ServiceBinding{}
	Eventually(func() bool {
		err := k8sClient.Get(ctx, key, sb)
		if err != nil {
			return false
		}
		return isReady(sb)
	}, timeout, interval).Should(BeTrue())
}

func waitForBindingAndSecretToBeDeleted(ctx context.Context, key types.NamespacedName) {
	sb := &v1.ServiceBinding{}
	Eventually(func() bool {
		err := k8sClient.Get(ctx, key, sb)
		if apierrors.IsNotFound(err) {
			err := k8sClient.Get(ctx, key, &corev1.Secret{})
			return apierrors.IsNotFound(err)
		}
		return false
	}, timeout, interval).Should(BeTrue())
}

func waitForBindingToBeDeleted(ctx context.Context, key types.NamespacedName) {
	sb := &v1.ServiceBinding{}
	Eventually(func() bool {
		err := k8sClient.Get(ctx, key, sb)
		if apierrors.IsNotFound(err) {
			return apierrors.IsNotFound(err)
		}
		return false
	}, timeout, interval).Should(BeTrue())
}

func waitForBindingConditionAndReason(ctx context.Context, key types.NamespacedName, conditionType, reason string) {
	sb := &v1.ServiceBinding{}
	Eventually(func() bool {
		if err := k8sClient.Get(ctx, key, sb); err != nil {
			return false
		}
		cond := meta.FindStatusCondition(sb.GetConditions(), conditionType)
		return cond != nil && cond.Reason == reason
	}, timeout, interval).Should(BeTrue())
}

func waitForBindingConditionMessageAndStatus(ctx context.Context, key types.NamespacedName, conditionType, msg string, status metav1.ConditionStatus) {
	sb := &v1.ServiceBinding{}
	Eventually(func() bool {
		if err := k8sClient.Get(ctx, key, sb); err != nil {
			return false
		}
		cond := meta.FindStatusCondition(sb.GetConditions(), conditionType)
		return cond != nil && cond.Status == status && strings.Contains(cond.Message, msg)
	}, timeout, interval).Should(BeTrue())
}

func waitForBindingConditionReasonAndMessage(ctx context.Context, key types.NamespacedName, conditionType, reason, msg string) {
	sb := &v1.ServiceBinding{}
	Eventually(func() bool {
		if err := k8sClient.Get(ctx, key, sb); err != nil {
			return false
		}
		cond := meta.FindStatusCondition(sb.GetConditions(), conditionType)
		return cond != nil && cond.Reason == reason && strings.Contains(cond.Message, msg)
	}, 2*timeout, interval).Should(BeTrue())
}

func waitForSecretToBeCreated(ctx context.Context, key types.NamespacedName) {
	Eventually(func() bool {
		return k8sClient.Get(ctx, key, &corev1.Secret{}) == nil
	}, timeout, interval).Should(BeTrue())
}<|MERGE_RESOLUTION|>--- conflicted
+++ resolved
@@ -70,11 +70,7 @@
 	}
 
 	createBindingWithError := func(ctx context.Context, name, namespace, instanceName, externalName, failureMessage string) {
-<<<<<<< HEAD
 		_, err := createBindingWithoutAssertions(ctx, name, namespace, instanceName, externalName)
-=======
-		createdBinding, err := createBindingWithoutAssertions(ctx, name, namespace, instanceName, "", externalName)
->>>>>>> 48014335
 		if err != nil {
 			Expect(err.Error()).To(ContainSubstring(failureMessage))
 		} else {
@@ -83,11 +79,7 @@
 	}
 
 	createBindingWithBlockedError := func(ctx context.Context, name, namespace, instanceName, externalName, failureMessage string) *v1.ServiceBinding {
-<<<<<<< HEAD
-		_, err := createBindingWithoutAssertions(ctx, name, namespace, instanceName, externalName)
-=======
-		createdBinding, err := createBindingWithoutAssertions(ctx, name, namespace, instanceName, "", externalName)
->>>>>>> 48014335
+		_, err := createBindingWithoutAssertions(ctx, name, namespace, instanceName, "", externalName)
 		if err != nil {
 			Expect(err.Error()).To(ContainSubstring(failureMessage))
 		} else {
@@ -153,7 +145,6 @@
 		smInstance := &smClientTypes.ServiceInstance{ID: fakeInstanceID, Ready: true, LastOperation: &smClientTypes.Operation{State: smClientTypes.SUCCEEDED, Type: smClientTypes.UPDATE}}
 		fakeClient.GetInstanceByIDReturns(smInstance, nil)
 		secret := &corev1.Secret{}
-		defaultLookupKey = types.NamespacedName{Namespace: bindingTestNamespace, Name: bindingName}
 		err := k8sClient.Get(context.Background(), types.NamespacedName{Namespace: bindingTestNamespace, Name: "param-secret"}, secret)
 		if apierrors.IsNotFound(err) {
 			createParamsSecret(bindingTestNamespace)
@@ -488,30 +479,19 @@
 							createBindingWithError(context.Background(), bindingName, bindingTestNamespace, instanceName, "binding-external-name", errorMessage)
 						})
 					})
+
 				})
 
 				When("SM returned invalid credentials json", func() {
 					BeforeEach(func() {
 						fakeClient.BindReturns(&smClientTypes.ServiceBinding{ID: fakeBindingID, Credentials: json.RawMessage("\"invalidjson\": \"secret_value\"")}, "", nil)
+
 					})
 
 					It("creation will fail with appropriate message", func() {
 						ctx := context.Background()
-<<<<<<< HEAD
-						createBindingWithoutAssertions(ctx, bindingName, bindingTestNamespace, instanceName, "")
+						createBindingWithoutAssertions(ctx, bindingName, bindingTestNamespace, instanceName, "", "")
 						waitForBindingConditionReasonAndMessage(ctx, defaultLookupKey, api.ConditionFailed, "CreateFailed", "failed to create secret")
-=======
-						var err error
-						createdBinding, err = createBindingWithoutAssertions(ctx, bindingName, bindingTestNamespace, instanceName, "", "")
-						Expect(err).To(BeNil())
-						Eventually(func() bool {
-							err := k8sClient.Get(context.Background(), types.NamespacedName{Name: bindingName, Namespace: bindingTestNamespace}, createdBinding)
-							if err != nil {
-								return false
-							}
-							return isFailed(createdBinding) && strings.Contains(createdBinding.Status.Conditions[0].Message, "failed to create secret")
-						}, timeout, interval).Should(BeTrue())
->>>>>>> 48014335
 					})
 				})
 			})
@@ -561,11 +541,7 @@
 						fakeClient.GetBindingByIDReturns(&smClientTypes.ServiceBinding{ID: fakeBindingID, LastOperation: &smClientTypes.Operation{State: smClientTypes.SUCCEEDED, Type: smClientTypes.CREATE}}, nil)
 					})
 					It("should eventually succeed", func() {
-<<<<<<< HEAD
-						_, err := createBindingWithoutAssertions(context.Background(), bindingName, bindingTestNamespace, instanceName, "")
-=======
-						createdBinding, err := createBindingWithoutAssertions(context.Background(), bindingName, bindingTestNamespace, instanceName, "", "")
->>>>>>> 48014335
+						_, err := createBindingWithoutAssertions(context.Background(), bindingName, bindingTestNamespace, instanceName, "", "")
 						Expect(err).ToNot(HaveOccurred())
 						waitForBindingToBeReady(context.Background(), defaultLookupKey)
 					})
@@ -683,9 +659,11 @@
 				Expect(err.Error()).To(ContainSubstring("updating service bindings is not supported"))
 			})
 		})
+
 	})
 
 	Context("Delete", func() {
+
 		validateBindingDeletion := func(binding *v1.ServiceBinding) {
 			secretName := binding.Spec.SecretName
 			Expect(secretName).ToNot(BeEmpty())
@@ -799,6 +777,7 @@
 			})
 
 			When("polling returns error", func() {
+
 				JustBeforeEach(func() {
 					fakeClient.UnbindReturnsOnCall(0, sm.BuildOperationURL("an-operation-id", fakeBindingID, smClientTypes.ServiceBindingsURL), nil)
 					fakeClient.StatusReturns(nil, fmt.Errorf("no polling for you"))
@@ -1024,7 +1003,6 @@
 				Expect(k8sClient.Create(ctx, failedBinding)).To(Succeed())
 				waitForBindingConditionAndReason(ctx, types.NamespacedName{Name: failedBinding.Name, Namespace: bindingTestNamespace}, api.ConditionSucceeded, Blocked)
 			})
-
 			It("should not delete old binding when stale", func() {
 				Expect(k8sClient.Get(context.Background(), types.NamespacedName{Name: createdBinding.Name, Namespace: bindingTestNamespace}, createdBinding)).To(Succeed())
 				staleBinding := getBasicStaleBinding(createdBinding)
@@ -1183,9 +1161,6 @@
 	Expect(cond.Status).To(Equal(metav1.ConditionFalse))
 }
 
-<<<<<<< HEAD
-func generateBasicBindingTemplate(name, namespace, instanceName, externalName string) *v1.ServiceBinding {
-=======
 func validateBindingIsReady(createdBinding *v1.ServiceBinding, bindingName string) {
 	Eventually(func() bool {
 		err := k8sClient.Get(context.Background(), types.NamespacedName{Name: bindingName, Namespace: bindingTestNamespace}, createdBinding)
@@ -1197,7 +1172,6 @@
 }
 
 func generateBasicBindingTemplate(name, namespace, instanceName, instanceNamespace, externalName string) *v1.ServiceBinding {
->>>>>>> 48014335
 	binding := newBindingObject(name, namespace)
 	binding.Spec.ServiceInstanceName = instanceName
 	if len(instanceNamespace) > 0 {
