apiVersion: services.cloud.sap.com/v1
kind: ServiceBinding
metadata:
<<<<<<< HEAD
  name: sample-binding-rotate-very-very-very-very-very-very-very-very-very-very-very-very-very-very-very-very-very-very-very-very-long-name-4
=======
  name: sample-binding-rotate
>>>>>>> 524aa698
  labels:
    "services.cloud.sap.com/forceRotate": "true"
spec:
  serviceInstanceName: sample-instance-1
  credentialsRotationPolicy:
    enabled: true
    rotatedBindingTTL: 30m
    rotationFrequency: 11s<|MERGE_RESOLUTION|>--- conflicted
+++ resolved
@@ -1,16 +1,12 @@
 apiVersion: services.cloud.sap.com/v1
 kind: ServiceBinding
 metadata:
-<<<<<<< HEAD
-  name: sample-binding-rotate-very-very-very-very-very-very-very-very-very-very-very-very-very-very-very-very-very-very-very-very-long-name-4
-=======
   name: sample-binding-rotate
->>>>>>> 524aa698
   labels:
     "services.cloud.sap.com/forceRotate": "true"
 spec:
   serviceInstanceName: sample-instance-1
   credentialsRotationPolicy:
     enabled: true
-    rotatedBindingTTL: 30m
-    rotationFrequency: 11s+    rotatedBindingTTL: 48h
+    rotationFrequency: 168h