--- conflicted
+++ resolved
@@ -22,15 +22,12 @@
     - jsonPath: .spec.servicePlanName
       name: Plan
       type: string
-<<<<<<< HEAD
     - jsonPath: .spec.shared
       name: shared
       type: boolean
-=======
     - jsonPath: .spec.dataCenter
       name: dataCenter
       type: string
->>>>>>> 8b71eebc
     - jsonPath: .status.conditions[0].reason
       name: Status
       type: string
