--- conflicted
+++ resolved
@@ -24,11 +24,9 @@
 
 # Run tests go test and coverage
 test: generate fmt vet manifests
-<<<<<<< HEAD
-	KUBEBUILDER_ASSETS="$(shell setup-envtest use 1.30.0 -v debug --bin-dir /usr/local/bin -p path)" $(GO_TEST)
-=======
-	KUBEBUILDER_ASSETS="$(shell setup-envtest use --bin-dir /usr/local/bin -p path)" $(GO_TEST)
->>>>>>> 70633185
+
+KUBEBUILDER_ASSETS="$(shell setup-envtest use --bin-dir /usr/local/bin -p path)" $(GO_TEST)
+
 
 # Build manager binary
 manager: generate fmt vet
