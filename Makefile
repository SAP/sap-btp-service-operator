--- conflicted
+++ resolved
@@ -24,11 +24,7 @@
 
 # Run tests go test and coverage
 test: generate fmt vet manifests
-<<<<<<< HEAD
-	KUBEBUILDER_ASSETS="$(shell setup-envtest use --use-deprecated-gcs 1.19.2 --bin-dir /usr/local/bin -p path)" $(GO_TEST)
-=======
 	KUBEBUILDER_ASSETS="$(shell setup-envtest use --bin-dir /usr/local/bin -p path)" $(GO_TEST)
->>>>>>> 70633185
 
 # Build manager binary
 manager: generate fmt vet
